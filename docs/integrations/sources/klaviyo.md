# Klaviyo

This page contains the setup guide and reference information for the Klaviyo source connector.

## Prerequisites

- Klaviyo [account](https://www.klaviyo.com)
- [Klaviyo Private API key](https://help.klaviyo.com/hc/en-us/articles/115005062267-How-to-Manage-Your-Account-s-API-Keys#your-private-api-keys3)

## Setup guide

### Step 1: Set up Klaviyo

1. Create a [Klaviyo account](https://www.klaviyo.com)
2. Create a [Private API key](https://help.klaviyo.com/hc/en-us/articles/115005062267-How-to-Manage-Your-Account-s-API-Keys#your-private-api-keys3). Make sure you selected all [scopes](https://help.klaviyo.com/hc/en-us/articles/7423954176283) corresponding to the streams you would like to replicate.

### Step 2: Set up the Klaviyo connector in Airbyte

1. [Log into your Airbyte Cloud](https://cloud.airbyte.io/workspaces) account.
2. Click **Sources** and then click **+ New source**.
3. On the Set up the source page, select **Klaviyo** from the **Source type** dropdown.
4. Enter a name for the Klaviyo connector.
5. For **Api Key**, enter the Klaviyo [Private API key](https://help.klaviyo.com/hc/en-us/articles/115005062267-How-to-Manage-Your-Account-s-API-Keys#your-private-api-keys3).
6. For **Start Date**, enter the date in YYYY-MM-DD format. The data added on and after this date will be replicated. This field is optional - if not provided, all data will be replicated.
7. Click **Set up source**.

## Supported sync modes

The Klaviyo source connector supports the following [sync modes](https://docs.airbyte.com/cloud/core-concepts#connection-sync-modes):

- [Full Refresh - Overwrite](https://docs.airbyte.com/understanding-airbyte/connections/full-refresh-overwrite/)
- [Full Refresh - Append](https://docs.airbyte.com/understanding-airbyte/connections/full-refresh-append)
- [Incremental - Append](https://docs.airbyte.com/understanding-airbyte/connections/incremental-append)
- [Incremental - Append + Deduped](https://docs.airbyte.com/understanding-airbyte/connections/incremental-append-deduped)

## Supported Streams

- [Campaigns](https://developers.klaviyo.com/en/v1-2/reference/get-campaigns#get-campaigns)
- [Events](https://developers.klaviyo.com/en/v1-2/reference/metrics-timeline)
- [GlobalExclusions](https://developers.klaviyo.com/en/v1-2/reference/get-global-exclusions)
- [Lists](https://developers.klaviyo.com/en/v1-2/reference/get-lists)
- [Metrics](https://developers.klaviyo.com/en/v1-2/reference/get-metrics)
- [Flows](https://developers.klaviyo.com/en/reference/get_flows)
- [Profiles](https://developers.klaviyo.com/en/reference/get_profiles)

## Performance considerations

The connector is restricted by Klaviyo [requests limitation](https://apidocs.klaviyo.com/reference/api-overview#rate-limits).

The Klaviyo connector should not run into Klaviyo API limitations under normal usage. [Create an issue](https://github.com/airbytehq/airbyte/issues) if you encounter any rate limit issues that are not automatically retried successfully.

## Data type map

| Integration Type | Airbyte Type | Notes |
| :--------------- | :----------- | :---- |
| `string`         | `string`     |       |
| `number`         | `number`     |       |
| `array`          | `array`      |       |
| `object`         | `object`     |       |

## Changelog

| Version  | Date       | Pull Request                                               | Subject                                                                                                                       |
<<<<<<< HEAD
|:---------|:-----------|:-----------------------------------------------------------|:------------------------------------------------------------------------------------------------------------------------------|
| `2.1.2`  | 2023-09-22 | [32380](https://github.com/airbytehq/airbyte/pull/32380)   | Add not supported for Postgres Generated columns. |
=======
| :------- | :--------- | :--------------------------------------------------------- | :---------------------------------------------------------------------------------------------------------------------------- |
| 2.1.2    | 2024-02-09 | [35088](https://github.com/airbytehq/airbyte/pull/35088)   | Manage dependencies with Poetry.                                                                                              |
>>>>>>> cf881e60
| `2.1.1`  | 2024-02-07 | [34998](https://github.com/airbytehq/airbyte/pull/34998)   | Add missing fields to stream schemas                                                                                          |
| `2.1.0`  | 2023-12-07 | [33237](https://github.com/airbytehq/airbyte/pull/33237)   | Continue syncing streams even when one of the stream fails                                                                    |
| `2.0.2`  | 2023-12-05 | [33099](https://github.com/airbytehq/airbyte/pull/33099)   | Fix filtering for archived records stream                                                                                     |
| `2.0.1`  | 2023-11-08 | [32291](https://github.com/airbytehq/airbyte/pull/32291)   | Add logic to have regular checkpointing schedule                                                                              |
| `2.0.0`  | 2023-11-03 | [32128](https://github.com/airbytehq/airbyte/pull/32128)   | Use the latest API for streams `campaigns`, `email_templates`, `events`, `flows`, `global_exclusions`, `lists`, and `metrics` |
| `1.1.0`  | 2023-10-23 | [31710](https://github.com/airbytehq/airbyte/pull/31710)   | Make `start_date` config field optional                                                                                       |
| `1.0.0`  | 2023-10-18 | [31565](https://github.com/airbytehq/airbyte/pull/31565)   | added new known fields for 'events' stream                                                                                    |
| `0.5.0`  | 2023-10-19 | [31611](https://github.com/airbytehq/airbyte/pull/31611)   | Add `date-time` format for `datetime` field in `Events` stream                                                                |
| `0.4.0`  | 2023-10-18 | [31562](https://github.com/airbytehq/airbyte/pull/31562)   | Add `archived` field to `Flows` stream                                                                                        |
| `0.3.3`  | 2023-10-13 | [31379](https://github.com/airbytehq/airbyte/pull/31379)   | Skip streams that the connector no longer has access to                                                                       |
| `0.3.2`  | 2023-06-20 | [27498](https://github.com/airbytehq/airbyte/pull/27498)   | Do not store state in the future                                                                                              |
| `0.3.1`  | 2023-06-08 | [27162](https://github.com/airbytehq/airbyte/pull/27162)   | Anonymize check connection error message                                                                                      |
| `0.3.0`  | 2023-02-18 | [23236](https://github.com/airbytehq/airbyte/pull/23236)   | Add ` Email Templates` stream                                                                                                 |
| `0.2.0`  | 2023-03-13 | [22942](https://github.com/airbytehq/airbyte/pull/23968)   | Add `Profiles` stream                                                                                                         |
| `0.1.13` | 2023-02-13 | [22942](https://github.com/airbytehq/airbyte/pull/22942)   | Specified date formatting in specification                                                                                    |
| `0.1.12` | 2023-01-30 | [22071](https://github.com/airbytehq/airbyte/pull/22071)   | Fix `Events` stream schema                                                                                                    |
| `0.1.11` | 2023-01-27 | [22012](https://github.com/airbytehq/airbyte/pull/22012)   | Set `AvailabilityStrategy` for streams explicitly to `None`                                                                   |
| `0.1.10` | 2022-09-29 | [17422](https://github.com/airbytehq/airbyte/issues/17422) | Update CDK dependency                                                                                                         |
| `0.1.9`  | 2022-09-28 | [17304](https://github.com/airbytehq/airbyte/issues/17304) | Migrate to per-stream state.                                                                                                  |
| `0.1.6`  | 2022-07-20 | [14872](https://github.com/airbytehq/airbyte/issues/14872) | Increase test coverage                                                                                                        |
| `0.1.5`  | 2022-07-12 | [14617](https://github.com/airbytehq/airbyte/issues/14617) | Set max_retries = 10 for `lists` stream.                                                                                      |
| `0.1.4`  | 2022-04-15 | [11723](https://github.com/airbytehq/airbyte/issues/11723) | Enhance klaviyo source for flows stream and update to events stream.                                                          |
| `0.1.3`  | 2021-12-09 | [8592](https://github.com/airbytehq/airbyte/pull/8592)     | Improve performance, make Global Exclusions stream incremental and enable Metrics stream.                                     |
| `0.1.2`  | 2021-10-19 | [6952](https://github.com/airbytehq/airbyte/pull/6952)     | Update schema validation in SAT                                                                                               |<|MERGE_RESOLUTION|>--- conflicted
+++ resolved
@@ -61,13 +61,9 @@
 ## Changelog
 
 | Version  | Date       | Pull Request                                               | Subject                                                                                                                       |
-<<<<<<< HEAD
-|:---------|:-----------|:-----------------------------------------------------------|:------------------------------------------------------------------------------------------------------------------------------|
-| `2.1.2`  | 2023-09-22 | [32380](https://github.com/airbytehq/airbyte/pull/32380)   | Add not supported for Postgres Generated columns. |
-=======
 | :------- | :--------- | :--------------------------------------------------------- | :---------------------------------------------------------------------------------------------------------------------------- |
+| `2.1.3`  | 2023-09-22 | [32380](https://github.com/airbytehq/airbyte/pull/32380)   | Add not supported for Postgres Generated columns. |
 | 2.1.2    | 2024-02-09 | [35088](https://github.com/airbytehq/airbyte/pull/35088)   | Manage dependencies with Poetry.                                                                                              |
->>>>>>> cf881e60
 | `2.1.1`  | 2024-02-07 | [34998](https://github.com/airbytehq/airbyte/pull/34998)   | Add missing fields to stream schemas                                                                                          |
 | `2.1.0`  | 2023-12-07 | [33237](https://github.com/airbytehq/airbyte/pull/33237)   | Continue syncing streams even when one of the stream fails                                                                    |
 | `2.0.2`  | 2023-12-05 | [33099](https://github.com/airbytehq/airbyte/pull/33099)   | Fix filtering for archived records stream                                                                                     |
