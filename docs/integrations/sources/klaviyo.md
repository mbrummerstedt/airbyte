--- conflicted
+++ resolved
@@ -63,11 +63,8 @@
 
 | Version  | Date       | Pull Request                                               | Subject                                                                                                                       |
 |:---------|:-----------|:-----------------------------------------------------------|:------------------------------------------------------------------------------------------------------------------------------|
-<<<<<<< HEAD
 | `3.0.0`  | 2024-03-27 | [36264](https://github.com/airbytehq/airbyte/pull/36264)   | Migrate to low-code                                                                                                           |
-=======
 | `2.3.0`  | 2024-03-19 | [36267](https://github.com/airbytehq/airbyte/pull/36267)   | Pin airbyte-cdk version to `^0`                                                                                               |
->>>>>>> 728c92cb
 | `2.2.0`  | 2024-02-27 | [35637](https://github.com/airbytehq/airbyte/pull/35637)   | Fix `predictive_analytics` field in stream `profiles`                                                                         |
 | `2.1.3`  | 2024-02-15 | [35336](https://github.com/airbytehq/airbyte/pull/35336)   | Added type transformer for the `profiles` stream.                                                                             |
 | `2.1.2`  | 2024-02-09 | [35088](https://github.com/airbytehq/airbyte/pull/35088)   | Manage dependencies with Poetry.                                                                                              |
