# Zendesk Chat

This page contains the setup guide and reference information for the Zendesk Chat source connector.

## Prerequisites

- A Zendesk Account with permission to access data from accounts you want to sync.
<!-- env:oss -->
- (Airbyte Open Source) An Access Token (https://developer.zendesk.com/rest_api/docs/chat/auth). We recommend creating a restricted, read-only key specifically for Airbyte access to allow you to control which resources Airbyte should be able to access.
<!-- /env:oss -->

## Setup guide

<!-- env:cloud -->
**For Airbyte Cloud:**

1. [Log into your Airbyte Cloud](https://cloud.airbyte.com/workspaces) account.
2. Click **Sources** and then click **+ New source**.
3. On the Set up the source page, select **Zendesk Chat** from the Source type dropdown.
4. Enter the name for the Zendesk Chat connector.
5. If you access Zendesk Chat from a [Zendesk subdomain](https://support.zendesk.com/hc/en-us/articles/4409381383578-Where-can-I-find-my-Zendesk-subdomain-), enter the **Subdomain**.
6. For **Start Date**, enter the date in `YYYY-MM-DDTHH:mm:ssZ` format. The data added on and after this date will be replicated.
7. Click **Authenticate your Zendesk Chat account**. Log in and authorize your Zendesk Chat account.
8. Click **Set up source**.
<!-- /env:cloud -->

<!-- env:oss -->
**For Airbyte Open Source:**

1. Navigate to the Airbyte Open Source dashboard.
2. Click **Sources** and then click **+ New source**.
3. On the Set up the source page, select **Zendesk Chat** from the Source type dropdown.
4. Enter the name for the Zendesk Chat connector.
5. If you access Zendesk Chat from a [Zendesk subdomain](https://support.zendesk.com/hc/en-us/articles/4409381383578-Where-can-I-find-my-Zendesk-subdomain-), enter the **Subdomain**.
6. For **Start Date**, enter the date in `YYYY-MM-DDTHH:mm:ssZ` format. The data added on and after this date will be replicated.
7. For Authorization Method, select **Access Token** from the dropdown and enter your Zendesk [access token](https://developer.zendesk.com/rest_api/docs/chat/auth).
8. Click **Set up source**.
<!-- /env:oss -->

## Supported sync modes

The Zendesk Chat source connector supports the following [sync modes](https://docs.airbyte.com/cloud/core-concepts#connection-sync-modes):

* [Full Refresh - Overwrite](https://docs.airbyte.com/understanding-airbyte/glossary#full-refresh-sync)
* [Full Refresh - Append](https://docs.airbyte.com/understanding-airbyte/connections/full-refresh-append)
* [Incremental - Append](https://docs.airbyte.com/understanding-airbyte/connections/incremental-append)
* [Incremental - Deduped History](https://docs.airbyte.com/understanding-airbyte/connections/incremental-deduped-history)

## Supported Streams

* [Accounts](https://developer.zendesk.com/rest_api/docs/chat/accounts#show-account)
* [Agents](https://developer.zendesk.com/rest_api/docs/chat/agents#list-agents) \(Incremental\)
* [Agent Timelines](https://developer.zendesk.com/rest_api/docs/chat/incremental_export#incremental-agent-timeline-export) \(Incremental\)
* [Chats](https://developer.zendesk.com/rest_api/docs/chat/chats#list-chats)
* [Shortcuts](https://developer.zendesk.com/rest_api/docs/chat/shortcuts#list-shortcuts)
* [Triggers](https://developer.zendesk.com/rest_api/docs/chat/triggers#list-triggers)
* [Bans](https://developer.zendesk.com/rest_api/docs/chat/bans#list-bans) \(Incremental\)
* [Departments](https://developer.zendesk.com/rest_api/docs/chat/departments#list-departments)
* [Goals](https://developer.zendesk.com/rest_api/docs/chat/goals#list-goals)
* [Skills](https://developer.zendesk.com/rest_api/docs/chat/skills#list-skills)
* [Roles](https://developer.zendesk.com/rest_api/docs/chat/roles#list-roles)
* [Routing Settings](https://developer.zendesk.com/rest_api/docs/chat/routing_settings#show-account-routing-settings)
* [Conversions](https://developer.zendesk.com/api-reference/live-chat/chat-api/incremental_export/#incremental-conversions-export)
* [Department Events](https://developer.zendesk.com/api-reference/live-chat/chat-api/incremental_export/#incremental-department-events-export)

## Performance considerations

The connector is restricted by Zendesk's [requests limitation](https://developer.zendesk.com/rest_api/docs/voice-api/introduction#rate-limits).

## Data type map

| Integration Type | Airbyte Type |
| :--------------- | :----------- |
| `string`         | `string`     |
| `number`         | `number`     |
| `array`          | `array`      |
| `object`         | `object`     |

## Changelog

| Version | Date       | Pull Request                                             | Subject                                                                                                          |
<<<<<<< HEAD
| :------ | :--------- | :------------------------------------------------------- | :--------------------------------------------------------------------------------------------------------------- |
| 0.1.14  | 2022-03-08 | [19351](https://github.com/airbytehq/airbyte/pull/19351) | Add Conversions and Department Events Streams                                                                     |
| 0.1.13  | 2023-02-10 | [00000](https://github.com/airbytehq/airbyte/pull/00000) | Specified date formatting in specification                                                     |
=======
|:--------| :--------- | :------------------------------------------------------- | :--------------------------------------------------------------------------------------------------------------- |
| 0.1.13  | 2023-02-10 | [22819](https://github.com/airbytehq/airbyte/pull/22819) | Specified date formatting in specification                                                     |
>>>>>>> 382e0aac
| 0.1.12  | 2023-01-27 | [22026](https://github.com/airbytehq/airbyte/pull/22026) | Set `AvailabilityStrategy` for streams explicitly to `None`                                                     |
>>>>>>> airbyte/master
| 0.1.11  | 2022-10-18 | [17745](https://github.com/airbytehq/airbyte/pull/17745) | Add Engagements Stream and fix infity looping                                                                            |
| 0.1.10  | 2022-09-28 | [17326](https://github.com/airbytehq/airbyte/pull/17326) | Migrate to per-stream states.                                                                                    |
| 0.1.9   | 2022-08-23 | [15879](https://github.com/airbytehq/airbyte/pull/15879) | Corrected specification and stream schemas to support backward capability                                        |
| 0.1.8   | 2022-06-28 | [13387](https://github.com/airbytehq/airbyte/pull/13387) | Add state checkpoint to allow long runs                                                                          |
| 0.1.7   | 2022-05-25 | [12883](https://github.com/airbytehq/airbyte/pull/12883) | Pass timeout in request to prevent a stuck connection                                                            |
| 0.1.6   | 2021-12-15 | [7313](https://github.com/airbytehq/airbyte/pull/7313)   | Add support of `OAuth 2.0` authentication. Fixed the issue with `created_at` can now be `null` for `bans` stream |
| 0.1.5   | 2021-12-06 | [8425](https://github.com/airbytehq/airbyte/pull/8425)   | Update title, description fields in spec                                                                         |
| 0.1.4   | 2021-11-22 | [8166](https://github.com/airbytehq/airbyte/pull/8166)   | Make `Chats` stream incremental + add tests for all streams                                                      |
| 0.1.3   | 2021-10-21 | [7210](https://github.com/airbytehq/airbyte/pull/7210)   | Chats stream is only getting data from first page                                                                |
| 0.1.2   | 2021-08-17 | [5476](https://github.com/airbytehq/airbyte/pull/5476)   | Correct field unread to boolean type                                                                             |
| 0.1.1   | 2021-06-09 | [3973](https://github.com/airbytehq/airbyte/pull/3973)   | Add `AIRBYTE_ENTRYPOINT` for Kubernetes support                                                                  |
| 0.1.0   | 2021-05-03 | [3088](https://github.com/airbytehq/airbyte/pull/3088)   | Initial release                                                                                                  |<|MERGE_RESOLUTION|>--- conflicted
+++ resolved
@@ -79,16 +79,10 @@
 ## Changelog
 
 | Version | Date       | Pull Request                                             | Subject                                                                                                          |
-<<<<<<< HEAD
 | :------ | :--------- | :------------------------------------------------------- | :--------------------------------------------------------------------------------------------------------------- |
 | 0.1.14  | 2022-03-08 | [19351](https://github.com/airbytehq/airbyte/pull/19351) | Add Conversions and Department Events Streams                                                                     |
-| 0.1.13  | 2023-02-10 | [00000](https://github.com/airbytehq/airbyte/pull/00000) | Specified date formatting in specification                                                     |
-=======
-|:--------| :--------- | :------------------------------------------------------- | :--------------------------------------------------------------------------------------------------------------- |
 | 0.1.13  | 2023-02-10 | [22819](https://github.com/airbytehq/airbyte/pull/22819) | Specified date formatting in specification                                                     |
->>>>>>> 382e0aac
 | 0.1.12  | 2023-01-27 | [22026](https://github.com/airbytehq/airbyte/pull/22026) | Set `AvailabilityStrategy` for streams explicitly to `None`                                                     |
->>>>>>> airbyte/master
 | 0.1.11  | 2022-10-18 | [17745](https://github.com/airbytehq/airbyte/pull/17745) | Add Engagements Stream and fix infity looping                                                                            |
 | 0.1.10  | 2022-09-28 | [17326](https://github.com/airbytehq/airbyte/pull/17326) | Migrate to per-stream states.                                                                                    |
 | 0.1.9   | 2022-08-23 | [15879](https://github.com/airbytehq/airbyte/pull/15879) | Corrected specification and stream schemas to support backward capability                                        |
