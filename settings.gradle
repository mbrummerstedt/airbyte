--- conflicted
+++ resolved
@@ -105,10 +105,7 @@
     include ':airbyte-integrations:bases:base-java-s3'
     include ':airbyte-integrations:bases:base-normalization'
     include ':airbyte-integrations:bases:base-typing-deduping'
-<<<<<<< HEAD
-=======
     include ':airbyte-integrations:bases:base-typing-deduping-test'
->>>>>>> aa7b0294
     include ':airbyte-integrations:bases:bases-destination-jdbc' // needs to be lexicographically after base-java and base-normalization to avoid race condition
     include ':airbyte-integrations:bases:base-standard-source-test-file'
     include ':airbyte-integrations:bases:connector-acceptance-test'
