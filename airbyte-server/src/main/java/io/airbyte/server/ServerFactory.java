--- conflicted
+++ resolved
@@ -5,16 +5,6 @@
 package io.airbyte.server;
 
 import io.airbyte.commons.version.AirbyteVersion;
-<<<<<<< HEAD
-=======
-import io.airbyte.config.Configs.WorkerEnvironment;
-import io.airbyte.config.helpers.LogConfigs;
-import io.airbyte.config.persistence.ConfigRepository;
-import io.airbyte.config.persistence.SecretsRepositoryReader;
-import io.airbyte.config.persistence.SecretsRepositoryWriter;
-import io.airbyte.db.Database;
-import io.airbyte.persistence.job.JobPersistence;
->>>>>>> 0962577c
 import io.airbyte.server.apis.AttemptApiController;
 import io.airbyte.server.apis.ConnectionApiController;
 import io.airbyte.server.apis.DbMigrationApiController;
@@ -146,12 +136,6 @@
                                  final WebBackendGeographiesHandler webBackendGeographiesHandler) {
       final Map<String, String> mdc = MDC.getCopyOfContextMap();
 
-<<<<<<< HEAD
-=======
-      // set static values for factory
-      ConfigurationApiFactory.setValues(mdc);
-
->>>>>>> 0962577c
       AttemptApiFactory.setValues(attemptHandler, mdc);
 
       ConnectionApiFactory.setValues(
