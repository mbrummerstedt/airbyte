/*
 * Copyright (c) 2023 Airbyte, Inc., all rights reserved.
 */

package io.airbyte.integrations.base;

import static io.airbyte.integrations.base.Command.CHECK;
import static io.airbyte.integrations.base.Command.DISCOVER;
import static io.airbyte.integrations.base.Command.READ;
import static io.airbyte.integrations.base.Command.WRITE;

import com.fasterxml.jackson.annotation.JsonProperty;
import com.fasterxml.jackson.annotation.JsonPropertyDescription;
import com.fasterxml.jackson.databind.JsonNode;
import com.google.common.annotations.VisibleForTesting;
import com.google.common.base.Preconditions;
import datadog.trace.api.Trace;
import io.airbyte.commons.io.IOs;
import io.airbyte.commons.json.Jsons;
import io.airbyte.commons.lang.Exceptions.Procedure;
import io.airbyte.commons.string.Strings;
import io.airbyte.commons.util.AutoCloseableIterator;
<<<<<<< HEAD
import io.airbyte.integrations.base.IntegrationConfig.ConfigValidationException;
=======
import io.airbyte.integrations.util.ApmTraceUtils;
>>>>>>> f41d8219
import io.airbyte.integrations.util.ConnectorExceptionUtil;
import io.airbyte.protocol.models.v0.AirbyteConnectionStatus;
import io.airbyte.protocol.models.v0.AirbyteMessage;
import io.airbyte.protocol.models.v0.AirbyteMessage.Type;
import io.airbyte.protocol.models.v0.ConfiguredAirbyteCatalog;
import io.airbyte.validation.json.JsonSchemaValidator;
import java.nio.charset.StandardCharsets;
import java.nio.file.Path;
import java.util.List;
import java.util.Optional;
import java.util.Scanner;
import java.util.Set;
import java.util.concurrent.Executors;
import java.util.concurrent.ScheduledExecutorService;
import java.util.concurrent.TimeUnit;
import java.util.function.Consumer;
import java.util.stream.Collectors;
import org.apache.commons.lang3.ThreadUtils;
import org.apache.commons.lang3.concurrent.BasicThreadFactory;
import org.slf4j.Logger;
import org.slf4j.LoggerFactory;

/**
 * Accepts EITHER a destination or a source. Routes commands from the commandline to the appropriate
 * methods on the integration. Keeps itself DRY for methods that are common between source and
 * destination.
 */
public class IntegrationRunner {

  private static final Logger LOGGER = LoggerFactory.getLogger(IntegrationRunner.class);

  public static final int INTERRUPT_THREAD_DELAY_MINUTES = 60;
  public static final int EXIT_THREAD_DELAY_MINUTES = 70;

  public static final int FORCED_EXIT_CODE = 2;

  private final IntegrationCliParser cliParser;
  private final Consumer<AirbyteMessage> outputRecordCollector;
  private final Integration integration;
  private final Destination destination;
  private final Source source;
  private static JsonSchemaValidator validator;

  public IntegrationRunner(final Destination destination) {
    this(new IntegrationCliParser(), Destination::defaultOutputRecordCollector, destination, null);
  }

  public IntegrationRunner(final Source source) {
    this(new IntegrationCliParser(), Destination::defaultOutputRecordCollector, null, source);
  }

  @VisibleForTesting
  IntegrationRunner(final IntegrationCliParser cliParser,
                    final Consumer<AirbyteMessage> outputRecordCollector,
                    final Destination destination,
                    final Source source) {
    Preconditions.checkState(destination != null ^ source != null, "can only pass in a destination or a source");
    this.cliParser = cliParser;
    this.outputRecordCollector = outputRecordCollector;
    // integration iface covers the commands that are the same for both source and destination.
    this.integration = source != null ? source : destination;
    this.source = source;
    this.destination = destination;
    validator = new JsonSchemaValidator();

    Thread.setDefaultUncaughtExceptionHandler(new AirbyteExceptionHandler());
  }

  @VisibleForTesting
  IntegrationRunner(final IntegrationCliParser cliParser,
                    final Consumer<AirbyteMessage> outputRecordCollector,
                    final Destination destination,
                    final Source source,
                    final JsonSchemaValidator jsonSchemaValidator) {
    this(cliParser, outputRecordCollector, destination, source);
    validator = jsonSchemaValidator;
  }

  @Trace(operationName = "RUN_OPERATION")
  public void run(final String[] args) throws Exception {
    final IntegrationConfig parsed = cliParser.parse(args);
    try {
      runInternal(parsed);
    } catch (final Exception e) {
      throw e;
    }
  }

  private void runInternal(final IntegrationConfig parsed) throws Exception {
    LOGGER.info("Running integration: {}", integration.getClass().getName());
    LOGGER.info("Command: {}", parsed.getCommand());
    LOGGER.info("Integration config: {}", parsed);

    try {
      switch (parsed.getCommand()) {
        // common
        case SPEC -> outputRecordCollector.accept(new AirbyteMessage().withType(Type.SPEC).withSpec(integration.spec()));
        case CHECK -> {
          AirbyteMessage message = isCheckWithCatalog(parsed) ? runCheckWithCatalog(parsed) : runCheck(parsed);
          outputRecordCollector.accept(message);
        }
        // source only
        case DISCOVER -> outputRecordCollector.accept(runDiscover(parsed));
        // todo (cgardens) - it is incongruous that that read and write return airbyte message (the
        // envelope) while the other commands return what goes inside it.
        case READ -> runRead(parsed);
        // destination only
        case WRITE -> runWrite(parsed);
        default -> throw new IllegalStateException("Unexpected value: " + parsed.getCommand());
      }
    } catch (final Exception e) {
<<<<<<< HEAD
      handleRunInternalException(parsed, e);
=======
      // Many of the exceptions thrown are nested inside layers of RuntimeExceptions. An attempt is made
      // to
      // find the root exception that corresponds to a configuration error. If that does not exist, we
      // just return the original exception.
      ApmTraceUtils.addExceptionToTrace(e);
      final Throwable rootThrowable = ConnectorExceptionUtil.getRootConfigError(e);
      final String displayMessage = ConnectorExceptionUtil.getDisplayMessage(rootThrowable);
      // If the source connector throws a config error, a trace message with the relevant message should
      // be surfaced.
      if (ConnectorExceptionUtil.isConfigError(rootThrowable)) {
        AirbyteTraceMessageUtility.emitConfigErrorTrace(e, displayMessage);
      }
      if (parsed.getCommand().equals(Command.CHECK)) {
        // Currently, special handling is required for the CHECK case since the user display information in
        // the trace message is
        // not properly surfaced to the FE. In the future, we can remove this and just throw an exception.
        outputRecordCollector
            .accept(
                new AirbyteMessage()
                    .withType(Type.CONNECTION_STATUS)
                    .withConnectionStatus(
                        new AirbyteConnectionStatus()
                            .withStatus(AirbyteConnectionStatus.Status.FAILED)
                            .withMessage(displayMessage)));
        return;
      }
      throw e;
>>>>>>> f41d8219
    }

    LOGGER.info("Completed integration: {}", integration.getClass().getName());
  }

  private AirbyteMessage runCheck(final IntegrationConfig parsed) throws Exception {
    try {
      final JsonNode config = getValidatedConfig(parsed, CHECK.toString());
      return new AirbyteMessage().withType(Type.CONNECTION_STATUS).withConnectionStatus(integration.check(config));
    } catch (final ConfigValidationException e) {
      // if validation fails don't throw an exception, return a failed connection check message
      return failedConnectionStatusMessage(e.getMessage());
    }
  }

  private static boolean isCheckWithCatalog(IntegrationConfig parsed) {
    return CHECK.equals(parsed.getCommand()) && parsed.getCatalogPath() != null;
  }

  private AirbyteMessage runCheckWithCatalog(final IntegrationConfig parsed) throws Exception {
    LOGGER.info("Using Check With Catalog Method");
    // TODO: Actually implement something different
    return runCheck(parsed);
  }

  private AirbyteMessage runDiscover(final IntegrationConfig parsed) throws Exception {
    final JsonNode config = getValidatedConfig(parsed, DISCOVER.toString());
    return new AirbyteMessage().withType(Type.CATALOG).withCatalog(source.discover(config));
  }

  private void runRead(final IntegrationConfig parsed) throws Exception {
    final JsonNode config = getValidatedConfig(parsed, READ.toString());
    final ConfiguredAirbyteCatalog catalog = parseConfig(parsed.getCatalogPath(), ConfiguredAirbyteCatalog.class);
    final Optional<JsonNode> stateOptional = parsed.getStatePath().map(IntegrationRunner::parseConfig);
    try (final AutoCloseableIterator<AirbyteMessage> messageIterator = source.read(config, catalog, stateOptional.orElse(null))) {
      produceMessages(messageIterator);
    }
  }

  private void runWrite(final IntegrationConfig parsed) throws Exception {
    final JsonNode config = getValidatedConfig(parsed, WRITE.toString());
    final ConfiguredAirbyteCatalog catalog = parseConfig(parsed.getCatalogPath(), ConfiguredAirbyteCatalog.class);
    try (final AirbyteMessageConsumer consumer = destination.getConsumer(config, catalog, outputRecordCollector)) {
      runConsumer(consumer);
    }
  }

  private JsonNode getValidatedConfig(final IntegrationConfig parsed, final String operationType) throws Exception {
    final JsonNode config = parseConfig(parsed.getConfigPath());
    validateConfig(integration.spec().getConnectionSpecification(), config, operationType);
    return config;
  }

  private void handleRunInternalException(final IntegrationConfig parsed, final Exception e) throws Exception {
    // Many of the exceptions thrown are nested inside layers of RuntimeExceptions. An attempt is made
    // to
    // find the root exception that corresponds to a configuration error. If that does not exist, we
    // just return the original exception.
    final Throwable rootThrowable = ConnectorExceptionUtil.getRootConfigError(e);
    final String displayMessage = ConnectorExceptionUtil.getDisplayMessage(rootThrowable);
    // If the source connector throws a config error, a trace message with the relevant message should
    // be surfaced.
    if (ConnectorExceptionUtil.isConfigError(rootThrowable)) {
      AirbyteTraceMessageUtility.emitConfigErrorTrace(e, displayMessage);
    }
    if (CHECK.equals(parsed.getCommand())) {
      // Currently, special handling is required for the CHECK case since the user display information in
      // the trace message is
      // not properly surfaced to the FE. In the future, we can remove this and just throw an exception.
      outputRecordCollector.accept(failedConnectionStatusMessage(displayMessage));
      return;
    }
    throw e;
  }

  private static AirbyteMessage failedConnectionStatusMessage(final String displayMessage) {
    return new AirbyteMessage().withType(Type.CONNECTION_STATUS).withConnectionStatus(
        new AirbyteConnectionStatus()
            .withStatus(AirbyteConnectionStatus.Status.FAILED)
            .withMessage(displayMessage));
  }

  private void produceMessages(final AutoCloseableIterator<AirbyteMessage> messageIterator) throws Exception {
    watchForOrphanThreads(
        () -> messageIterator.forEachRemaining(outputRecordCollector),
        () -> System.exit(FORCED_EXIT_CODE),
        INTERRUPT_THREAD_DELAY_MINUTES,
        TimeUnit.MINUTES,
        EXIT_THREAD_DELAY_MINUTES,
        TimeUnit.MINUTES);
  }

  @VisibleForTesting
  static void consumeWriteStream(final AirbyteMessageConsumer consumer) throws Exception {
    // use a Scanner that only processes new line characters to strictly abide with the
    // https://jsonlines.org/ standard
    final Scanner input = new Scanner(System.in, StandardCharsets.UTF_8).useDelimiter("[\r\n]+");
    consumer.start();
    while (input.hasNext()) {
      consumeMessage(consumer, input.next());
    }
  }

  private static void runConsumer(final AirbyteMessageConsumer consumer) throws Exception {
    watchForOrphanThreads(
        () -> consumeWriteStream(consumer),
        () -> System.exit(FORCED_EXIT_CODE),
        INTERRUPT_THREAD_DELAY_MINUTES,
        TimeUnit.MINUTES,
        EXIT_THREAD_DELAY_MINUTES,
        TimeUnit.MINUTES);
  }

  /**
   * This method calls a runMethod and make sure that it won't produce orphan non-daemon active
   * threads once it is done. Active non-daemon threads blocks JVM from exiting when the main thread
   * is done, whereas daemon ones don't.
   *
   * If any active non-daemon threads would be left as orphans, this method will schedule some
   * interrupt/exit hooks after giving it some time delay to close up properly. It is generally
   * preferred to have a proper closing sequence from children threads instead of interrupting or
   * force exiting the process, so this mechanism serve as a fallback while surfacing warnings in logs
   * for maintainers to fix the code behavior instead.
   */
  @VisibleForTesting
  static void watchForOrphanThreads(final Procedure runMethod,
                                    final Runnable exitHook,
                                    final int interruptTimeDelay,
                                    final TimeUnit interruptTimeUnit,
                                    final int exitTimeDelay,
                                    final TimeUnit exitTimeUnit)
      throws Exception {
    final Thread currentThread = Thread.currentThread();
    try {
      runMethod.call();
    } finally {
      final List<Thread> runningThreads = ThreadUtils.getAllThreads()
          .stream()
          // daemon threads don't block the JVM if the main `currentThread` exits, so they are not problematic
          .filter(runningThread -> !runningThread.getName().equals(currentThread.getName()) && !runningThread.isDaemon())
          .collect(Collectors.toList());
      if (!runningThreads.isEmpty()) {
        LOGGER.warn("""
                    The main thread is exiting while children non-daemon threads from a connector are still active.
                    Ideally, this situation should not happen...
                    Please check with maintainers if the connector or library code should safely clean up its threads before quitting instead.
                    The main thread is: {}""", dumpThread(currentThread));
        final ScheduledExecutorService scheduledExecutorService = Executors
            .newSingleThreadScheduledExecutor(new BasicThreadFactory.Builder()
                // this thread executor will create daemon threads, so it does not block exiting if all other active
                // threads are already stopped.
                .daemon(true).build());
        for (final Thread runningThread : runningThreads) {
          final String str = "Active non-daemon thread: " + dumpThread(runningThread);
          LOGGER.warn(str);
          // even though the main thread is already shutting down, we still leave some chances to the children
          // threads to close properly on their own.
          // So, we schedule an interrupt hook after a fixed time delay instead...
          scheduledExecutorService.schedule(runningThread::interrupt, interruptTimeDelay, interruptTimeUnit);
        }
        scheduledExecutorService.schedule(() -> {
          if (ThreadUtils.getAllThreads().stream()
              .anyMatch(runningThread -> !runningThread.isDaemon() && !runningThread.getName().equals(currentThread.getName()))) {
            LOGGER.error("Failed to interrupt children non-daemon threads, forcefully exiting NOW...\n");
            exitHook.run();
          }
        }, exitTimeDelay, exitTimeUnit);
      }
    }
  }

  /**
   * Consumes an {@link AirbyteMessage} for processing.
   *
   * If the provided JSON string is invalid AND represents a {@link AirbyteMessage.Type#STATE}
   * message, processing is halted. Otherwise, the invalid message is logged and execution continues.
   *
   * @param consumer An {@link AirbyteMessageConsumer} that can handle the provided message.
   * @param inputString JSON representation of an {@link AirbyteMessage}.
   * @throws Exception if an invalid state message is provided or the consumer is unable to accept the
   *         provided message.
   */
  @VisibleForTesting
  static void consumeMessage(final AirbyteMessageConsumer consumer, final String inputString) throws Exception {

    final Optional<AirbyteMessage> messageOptional = Jsons.tryDeserialize(inputString, AirbyteMessage.class);
    if (messageOptional.isPresent()) {
      consumer.accept(messageOptional.get());
    } else {
      if (isStateMessage(inputString)) {
        throw new IllegalStateException("Invalid state message: " + inputString);
      } else {
        LOGGER.error("Received invalid message: " + inputString);
      }
    }
  }

  private static String dumpThread(final Thread thread) {
    return String.format("%s (%s)\n Thread stacktrace: %s", thread.getName(), thread.getState(),
        Strings.join(List.of(thread.getStackTrace()), "\n        at "));
  }

  private static void validateConfig(final JsonNode schemaJson, final JsonNode objectJson, final String operationType)
      throws ConfigValidationException {
    final Set<String> validationResult = validator.validate(schemaJson, objectJson);
    if (!validationResult.isEmpty()) {
      throw new ConfigValidationException(String.format("Verification error(s) occurred for %s. Errors: %s ",
          operationType, validationResult));
    }
  }

  private static JsonNode parseConfig(final Path path) {
    return Jsons.deserialize(IOs.readFile(path));
  }

  private static <T> T parseConfig(final Path path, final Class<T> klass) {
    final JsonNode jsonNode = parseConfig(path);
    return Jsons.object(jsonNode, klass);
  }

  /**
   * @param connectorImage Expected format: [organization/]image[:version]
   */
  @VisibleForTesting
  static String parseConnectorVersion(final String connectorImage) {
    if (connectorImage == null || connectorImage.equals("")) {
      return "unknown";
    }

    final String[] tokens = connectorImage.split(":");
    return tokens[tokens.length - 1];
  }

  /**
   * Tests whether the provided JSON string represents a state message.
   *
   * @param input a JSON string that represents an {@link AirbyteMessage}.
   * @return {@code true} if the message is a state message, {@code false} otherwise.
   */
  private static boolean isStateMessage(final String input) {
    final Optional<AirbyteTypeMessage> deserialized = Jsons.tryDeserialize(input, AirbyteTypeMessage.class);
    if (deserialized.isPresent()) {
      return deserialized.get().getType() == Type.STATE;
    } else {
      return false;
    }
  }

  /**
   * Custom class that can be used to parse a JSON message to determine the type of the represented
   * {@link AirbyteMessage}.
   */
  private static class AirbyteTypeMessage {

    @JsonProperty("type")
    @JsonPropertyDescription("Message type")
    private AirbyteMessage.Type type;

    @JsonProperty("type")
    public AirbyteMessage.Type getType() {
      return type;
    }

    @JsonProperty("type")
    public void setType(final AirbyteMessage.Type type) {
      this.type = type;
    }

  }

}<|MERGE_RESOLUTION|>--- conflicted
+++ resolved
@@ -20,11 +20,8 @@
 import io.airbyte.commons.lang.Exceptions.Procedure;
 import io.airbyte.commons.string.Strings;
 import io.airbyte.commons.util.AutoCloseableIterator;
-<<<<<<< HEAD
 import io.airbyte.integrations.base.IntegrationConfig.ConfigValidationException;
-=======
 import io.airbyte.integrations.util.ApmTraceUtils;
->>>>>>> f41d8219
 import io.airbyte.integrations.util.ConnectorExceptionUtil;
 import io.airbyte.protocol.models.v0.AirbyteConnectionStatus;
 import io.airbyte.protocol.models.v0.AirbyteMessage;
@@ -136,37 +133,7 @@
         default -> throw new IllegalStateException("Unexpected value: " + parsed.getCommand());
       }
     } catch (final Exception e) {
-<<<<<<< HEAD
       handleRunInternalException(parsed, e);
-=======
-      // Many of the exceptions thrown are nested inside layers of RuntimeExceptions. An attempt is made
-      // to
-      // find the root exception that corresponds to a configuration error. If that does not exist, we
-      // just return the original exception.
-      ApmTraceUtils.addExceptionToTrace(e);
-      final Throwable rootThrowable = ConnectorExceptionUtil.getRootConfigError(e);
-      final String displayMessage = ConnectorExceptionUtil.getDisplayMessage(rootThrowable);
-      // If the source connector throws a config error, a trace message with the relevant message should
-      // be surfaced.
-      if (ConnectorExceptionUtil.isConfigError(rootThrowable)) {
-        AirbyteTraceMessageUtility.emitConfigErrorTrace(e, displayMessage);
-      }
-      if (parsed.getCommand().equals(Command.CHECK)) {
-        // Currently, special handling is required for the CHECK case since the user display information in
-        // the trace message is
-        // not properly surfaced to the FE. In the future, we can remove this and just throw an exception.
-        outputRecordCollector
-            .accept(
-                new AirbyteMessage()
-                    .withType(Type.CONNECTION_STATUS)
-                    .withConnectionStatus(
-                        new AirbyteConnectionStatus()
-                            .withStatus(AirbyteConnectionStatus.Status.FAILED)
-                            .withMessage(displayMessage)));
-        return;
-      }
-      throw e;
->>>>>>> f41d8219
     }
 
     LOGGER.info("Completed integration: {}", integration.getClass().getName());
@@ -225,6 +192,7 @@
     // to
     // find the root exception that corresponds to a configuration error. If that does not exist, we
     // just return the original exception.
+    ApmTraceUtils.addExceptionToTrace(e);
     final Throwable rootThrowable = ConnectorExceptionUtil.getRootConfigError(e);
     final String displayMessage = ConnectorExceptionUtil.getDisplayMessage(rootThrowable);
     // If the source connector throws a config error, a trace message with the relevant message should
@@ -232,11 +200,18 @@
     if (ConnectorExceptionUtil.isConfigError(rootThrowable)) {
       AirbyteTraceMessageUtility.emitConfigErrorTrace(e, displayMessage);
     }
-    if (CHECK.equals(parsed.getCommand())) {
+    if (parsed.getCommand().equals(Command.CHECK)) {
       // Currently, special handling is required for the CHECK case since the user display information in
       // the trace message is
       // not properly surfaced to the FE. In the future, we can remove this and just throw an exception.
-      outputRecordCollector.accept(failedConnectionStatusMessage(displayMessage));
+      outputRecordCollector
+          .accept(
+              new AirbyteMessage()
+                  .withType(Type.CONNECTION_STATUS)
+                  .withConnectionStatus(
+                      new AirbyteConnectionStatus()
+                          .withStatus(AirbyteConnectionStatus.Status.FAILED)
+                          .withMessage(displayMessage)));
       return;
     }
     throw e;
