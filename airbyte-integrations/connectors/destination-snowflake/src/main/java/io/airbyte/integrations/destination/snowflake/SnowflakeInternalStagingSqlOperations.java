/*
 * Copyright (c) 2021 Airbyte, Inc., all rights reserved.
 */

package io.airbyte.integrations.destination.snowflake;

import com.fasterxml.jackson.databind.JsonNode;
import io.airbyte.commons.string.Strings;
import io.airbyte.db.jdbc.JdbcDatabase;
import io.airbyte.integrations.base.sentry.AirbyteSentry;
import io.airbyte.integrations.destination.NamingConventionTransformer;
import io.airbyte.integrations.destination.record_buffer.SerializableBuffer;
import io.airbyte.integrations.destination.staging.StagingOperations;
import java.io.IOException;
import java.sql.SQLException;
import java.util.ArrayList;
import java.util.List;
import java.util.Map;
import java.util.UUID;
import java.util.stream.Stream;
import org.joda.time.DateTime;
import org.slf4j.Logger;
import org.slf4j.LoggerFactory;

public class SnowflakeInternalStagingSqlOperations extends SnowflakeSqlOperations implements StagingOperations {

<<<<<<< HEAD
  public static final String CREATE_STAGE_QUERY =
      "CREATE STAGE IF NOT EXISTS %s encryption = (type = 'SNOWFLAKE_SSE') copy_options = (on_error='skip_file');";
  public static final String COPY_QUERY = "COPY INTO %s.%s FROM @%s file_format = " +
      "(type = csv field_delimiter = ',' skip_header = 0 FIELD_OPTIONALLY_ENCLOSED_BY = '\"')";
  public static final String DROP_STAGE_QUERY = "DROP STAGE IF EXISTS %s;";
=======
  private static final int UPLOAD_RETRY_LIMIT = 3;

  private static final String CREATE_STAGE_QUERY =
      "CREATE STAGE IF NOT EXISTS %s encryption = (type = 'SNOWFLAKE_SSE') copy_options = (on_error='skip_file');";
  private static final String PUT_FILE_QUERY = "PUT file://%s @%s/%s PARALLEL = %d;";
  private static final String LIST_STAGE_QUERY = "LIST @%s/%s%s;";
  private static final String COPY_QUERY = "COPY INTO %s.%s FROM '@%s/%s' "
      + "file_format = (type = csv compression = auto field_delimiter = ',' skip_header = 0 FIELD_OPTIONALLY_ENCLOSED_BY = '\"')";
  private static final String DROP_STAGE_QUERY = "DROP STAGE IF EXISTS %s;";
  private static final String REMOVE_QUERY = "REMOVE @%s;";

>>>>>>> eeb35872
  private static final Logger LOGGER = LoggerFactory.getLogger(SnowflakeSqlOperations.class);

  private final NamingConventionTransformer nameTransformer;

  public SnowflakeInternalStagingSqlOperations(final NamingConventionTransformer nameTransformer) {
    this.nameTransformer = nameTransformer;
  }

  @Override
  public String getStageName(final String namespace, final String streamName) {
    return nameTransformer.applyDefaultCase(String.join("_",
        nameTransformer.convertStreamName(namespace),
        nameTransformer.convertStreamName(streamName)));
  }

  @Override
  public String getStagingPath(final UUID connectionId, final String namespace, final String streamName, final DateTime writeDatetime) {
    // see https://docs.snowflake.com/en/user-guide/data-load-considerations-stage.html
    return nameTransformer.applyDefaultCase(String.format("%s/%02d/%02d/%02d/%s/",
        writeDatetime.year().get(),
        writeDatetime.monthOfYear().get(),
        writeDatetime.dayOfMonth().get(),
        writeDatetime.hourOfDay().get(),
        connectionId));
  }

  @Override
  public String uploadRecordsToStage(final JdbcDatabase database,
                                     final SerializableBuffer recordsData,
                                     final String namespace,
                                     final String stageName,
                                     final String stagingPath)
      throws IOException {
    AirbyteSentry.executeWithTracing("UploadRecordsToStage",
        () -> {
          final List<Exception> exceptionsThrown = new ArrayList<>();
          boolean succeeded = false;
          while (exceptionsThrown.size() < UPLOAD_RETRY_LIMIT && !succeeded) {
            try {
              loadDataIntoStage(database, stageName, stagingPath, recordsData);
              succeeded = true;
            } catch (final Exception e) {
              LOGGER.error("Failed to upload records into stage {}", stagingPath, e);
              exceptionsThrown.add(e);
            }
            if (!succeeded) {
              LOGGER.info("Retrying to upload records into stage {} ({}/{}})", stagingPath, exceptionsThrown.size(), UPLOAD_RETRY_LIMIT);
            }
          }
          if (!succeeded) {
            throw new RuntimeException(
                String.format("Exceptions thrown while uploading records into stage: %s", Strings.join(exceptionsThrown, "\n")));
          }
        }, Map.of("stage", stageName, "path", stagingPath));
    return recordsData.getFilename();
  }

  private void loadDataIntoStage(final JdbcDatabase database, final String stageName, final String stagingPath, final SerializableBuffer recordsData)
      throws Exception {
    final String query = getPutQuery(stageName, stagingPath, recordsData.getFile().getAbsolutePath());
    LOGGER.debug("Executing query: {}", query);
    database.execute(query);
    if (!checkStageObjectExists(database, stageName, stagingPath, recordsData.getFilename())) {
      LOGGER.error(String.format("Failed to upload data into stage, object @%s/%s not found", stagingPath, recordsData.getFilename()));
      throw new RuntimeException("Upload failed");
    }
  }

  protected String getPutQuery(final String stageName, final String stagingPath, final String filePath) {
    return String.format(PUT_FILE_QUERY, filePath, stageName, stagingPath, Runtime.getRuntime().availableProcessors());
  }

  private boolean checkStageObjectExists(final JdbcDatabase database, final String stageName, final String stagingPath, final String filename)
      throws SQLException {
    final String query = getListQuery(stageName, stagingPath, filename);
    LOGGER.debug("Executing query: {}", query);
    final boolean result;
    try (final Stream<JsonNode> stream = database.query(query)) {
      result = stream.findAny().isPresent();
    }
    return result;
  }

  protected String getListQuery(final String stageName, final String stagingPath, final String filename) {
    return String.format(LIST_STAGE_QUERY, stageName, stagingPath, filename);
  }

  @Override
  public void createStageIfNotExists(final JdbcDatabase database, final String stageName) throws Exception {
    final String query = getCreateStageQuery(stageName);
    LOGGER.debug("Executing query: {}", query);
    AirbyteSentry.executeWithTracing("CreateStageIfNotExists",
        () -> database.execute(query),
        Map.of("stage", stageName));
  }

  protected String getCreateStageQuery(final String stageName) {
    return String.format(CREATE_STAGE_QUERY, stageName);
  }

  @Override
  public void copyIntoTmpTableFromStage(final JdbcDatabase database,
                                        final String stageName,
                                        final String stagingPath,
                                        final List<String> stagedFiles,
                                        final String dstTableName,
                                        final String schemaName)
      throws SQLException {
    final String query = getCopyQuery(stageName, stagingPath, stagedFiles, dstTableName, schemaName);
    LOGGER.debug("Executing query: {}", query);
    AirbyteSentry.executeWithTracing("CopyIntoTableFromStage",
        () -> database.execute(query),
        Map.of(
            "schema", schemaName,
            "stage", stageName,
            "path", stagingPath,
            "files", String.join(",", stagedFiles),
            "table", dstTableName));
  }

  protected String getCopyQuery(final String stageName,
                                final String stagingPath,
                                final List<String> stagedFiles,
                                final String dstTableName,
                                final String schemaName) {
    return String.format(COPY_QUERY + generateFilesList(stagedFiles) + ";", schemaName, dstTableName, stageName, stagingPath);
  }

  @Override
  public void dropStageIfExists(final JdbcDatabase database, final String stageName) throws Exception {
    final String query = getDropQuery(stageName);
    LOGGER.debug("Executing query: {}", query);
    AirbyteSentry.executeWithTracing("DropStageIfExists",
        () -> database.execute(query),
        Map.of("stage", stageName));
  }

  protected String getDropQuery(final String stageName) {
    return String.format(DROP_STAGE_QUERY, stageName);
  }

  @Override
  public void cleanUpStage(final JdbcDatabase database, final String stageName, final List<String> stagedFiles) throws Exception {
    final String query = getRemoveQuery(stageName);
    LOGGER.debug("Executing query: {}", query);
    AirbyteSentry.executeWithTracing("CleanStage",
        () -> database.execute(query),
        Map.of("stage", stageName));
  }

  protected String getRemoveQuery(final String stageName) {
    return String.format(REMOVE_QUERY, stageName);
  }

}<|MERGE_RESOLUTION|>--- conflicted
+++ resolved
@@ -24,13 +24,6 @@
 
 public class SnowflakeInternalStagingSqlOperations extends SnowflakeSqlOperations implements StagingOperations {
 
-<<<<<<< HEAD
-  public static final String CREATE_STAGE_QUERY =
-      "CREATE STAGE IF NOT EXISTS %s encryption = (type = 'SNOWFLAKE_SSE') copy_options = (on_error='skip_file');";
-  public static final String COPY_QUERY = "COPY INTO %s.%s FROM @%s file_format = " +
-      "(type = csv field_delimiter = ',' skip_header = 0 FIELD_OPTIONALLY_ENCLOSED_BY = '\"')";
-  public static final String DROP_STAGE_QUERY = "DROP STAGE IF EXISTS %s;";
-=======
   private static final int UPLOAD_RETRY_LIMIT = 3;
 
   private static final String CREATE_STAGE_QUERY =
@@ -42,7 +35,6 @@
   private static final String DROP_STAGE_QUERY = "DROP STAGE IF EXISTS %s;";
   private static final String REMOVE_QUERY = "REMOVE @%s;";
 
->>>>>>> eeb35872
   private static final Logger LOGGER = LoggerFactory.getLogger(SnowflakeSqlOperations.class);
 
   private final NamingConventionTransformer nameTransformer;
