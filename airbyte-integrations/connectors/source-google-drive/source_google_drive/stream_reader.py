--- conflicted
+++ resolved
@@ -16,16 +16,13 @@
 from google.oauth2 import credentials, service_account
 from googleapiclient.discovery import build
 from googleapiclient.http import MediaIoBaseDownload
-<<<<<<< HEAD
 import os
 import psutil
 pid = os.getpid()
 process = psutil.Process(pid)
 
 
-=======
 from source_google_drive.utils import get_folder_id
->>>>>>> 136535d5
 
 from .spec import SourceGoogleDriveSpec
 
