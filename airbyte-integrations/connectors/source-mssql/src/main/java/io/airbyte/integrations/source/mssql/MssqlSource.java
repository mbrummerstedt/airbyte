--- conflicted
+++ resolved
@@ -106,13 +106,6 @@
 
   @Override
   protected AirbyteStateType getSupportedStateType(final JsonNode config) {
-<<<<<<< HEAD
-    if (!featureFlags.useStreamCapableState()) {
-      return AirbyteStateType.LEGACY;
-    }
-
-=======
->>>>>>> 4feef2e5
     return MssqlCdcHelper.isCdc(config) ? AirbyteStateType.GLOBAL : AirbyteStateType.STREAM;
   }
 
