data:
  ab_internal:
    ql: 400
    sl: 300
  allowedHosts:
    hosts:
<<<<<<< HEAD
    - api.stripe.com
=======
      - api.stripe.com
>>>>>>> 8235708d
  connectorBuildOptions:
    baseImage: docker.io/airbyte/python-connector-base:1.1.0@sha256:bd98f6505c6764b1b5f99d3aedc23dfc9e9af631a62533f60eb32b1d3dbab20c
  connectorSubtype: api
  connectorType: source
  definitionId: e094cb9a-26de-4645-8761-65c0c425d1de
  dockerImageTag: 4.4.2
  dockerRepository: airbyte/source-stripe
  documentationUrl: https://docs.airbyte.com/integrations/sources/stripe
  githubIssueLabel: source-stripe
  icon: stripe.svg
  license: ELv2
  name: Stripe
  registries:
    cloud:
      enabled: true
    oss:
      enabled: true
  releaseStage: generally_available
  releases:
    breakingChanges:
      4.0.0:
<<<<<<< HEAD
        message: Version 4.0.0 changes the cursors in most of the Stripe streams that
=======
        message:
          Version 4.0.0 changes the cursors in most of the Stripe streams that
>>>>>>> 8235708d
          support incremental sync mode. This is done to not only sync the data that
          was created since previous sync, but also the data that was modified. A
          schema refresh of all effected streams is required to use the new cursor
          format.
<<<<<<< HEAD
        upgradeDeadline: '2023-09-14'
  suggestedStreams:
    streams:
    - customers
    - invoices
    - charges
    - subscriptions
    - refunds
  supportLevel: certified
  tags:
  - language:python
metadataSpecVersion: '1.0'
=======
        upgradeDeadline: "2023-09-14"
  suggestedStreams:
    streams:
      - customers
      - invoices
      - charges
      - subscriptions
      - refunds
  supportLevel: certified
  tags:
    - language:python
metadataSpecVersion: "1.0"
>>>>>>> 8235708d
<|MERGE_RESOLUTION|>--- conflicted
+++ resolved
@@ -4,11 +4,7 @@
     sl: 300
   allowedHosts:
     hosts:
-<<<<<<< HEAD
-    - api.stripe.com
-=======
       - api.stripe.com
->>>>>>> 8235708d
   connectorBuildOptions:
     baseImage: docker.io/airbyte/python-connector-base:1.1.0@sha256:bd98f6505c6764b1b5f99d3aedc23dfc9e9af631a62533f60eb32b1d3dbab20c
   connectorSubtype: api
@@ -30,30 +26,12 @@
   releases:
     breakingChanges:
       4.0.0:
-<<<<<<< HEAD
-        message: Version 4.0.0 changes the cursors in most of the Stripe streams that
-=======
         message:
           Version 4.0.0 changes the cursors in most of the Stripe streams that
->>>>>>> 8235708d
           support incremental sync mode. This is done to not only sync the data that
           was created since previous sync, but also the data that was modified. A
           schema refresh of all effected streams is required to use the new cursor
           format.
-<<<<<<< HEAD
-        upgradeDeadline: '2023-09-14'
-  suggestedStreams:
-    streams:
-    - customers
-    - invoices
-    - charges
-    - subscriptions
-    - refunds
-  supportLevel: certified
-  tags:
-  - language:python
-metadataSpecVersion: '1.0'
-=======
         upgradeDeadline: "2023-09-14"
   suggestedStreams:
     streams:
@@ -65,5 +43,4 @@
   supportLevel: certified
   tags:
     - language:python
-metadataSpecVersion: "1.0"
->>>>>>> 8235708d
+metadataSpecVersion: "1.0"