--- conflicted
+++ resolved
@@ -517,13 +517,9 @@
 
 | Version | PR                                                         | Description                                                                                               |
 | ------- | ---------------------------------------------------------- | --------------------------------------------------------------------------------------------------------- |
-<<<<<<< HEAD
-| 2.10.11 | [#33497](https://github.com/airbytehq/airbyte/pull/33497)  | Consider nested .gitignore rules in format.                                          |
-=======
 | 2.11.0  | [#32188](https://github.com/airbytehq/airbyte/pull/32188)  | Add -x option to connector test to allow for skipping steps                                               |
 | 2.10.12 | [#33419](https://github.com/airbytehq/airbyte/pull/33419)  | Make ClickPipelineContext handle dagger logging.                                                          |
 | 2.10.11 | [#33497](https://github.com/airbytehq/airbyte/pull/33497)  | Consider nested .gitignore rules in format.                                                               |
->>>>>>> 4feef2e5
 | 2.10.10 | [#33449](https://github.com/airbytehq/airbyte/pull/33449)  | Add generated metadata models to the default format ignore list.                                          |
 | 2.10.9  | [#33370](https://github.com/airbytehq/airbyte/pull/33370)  | Fix bug that broke airbyte-ci test                                                                        |
 | 2.10.8  | [#33249](https://github.com/airbytehq/airbyte/pull/33249)  | Exclude git ignored files from formatting.                                                                |
