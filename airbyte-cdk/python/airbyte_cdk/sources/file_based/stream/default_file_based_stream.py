--- conflicted
+++ resolved
@@ -10,10 +10,7 @@
 
 from airbyte_cdk.models import AirbyteLogMessage, AirbyteMessage, Level
 from airbyte_cdk.models import Type as MessageType
-<<<<<<< HEAD
-=======
 from airbyte_cdk.sources.file_based.config.file_based_stream_config import PrimaryKeyType
->>>>>>> 0a2cd5f7
 from airbyte_cdk.sources.file_based.exceptions import (
     FileBasedSourceError,
     InvalidSchemaError,
@@ -41,11 +38,7 @@
     ab_file_name_col = "_ab_source_file_url"
     airbyte_columns = [ab_last_mod_col, ab_file_name_col]
 
-<<<<<<< HEAD
-    def __init__(self, cursor: FileBasedCursor, **kwargs):  # type: ignore
-=======
     def __init__(self, cursor: FileBasedCursor, **kwargs: Any):
->>>>>>> 0a2cd5f7
         super().__init__(**kwargs)
         self._cursor = cursor
 
