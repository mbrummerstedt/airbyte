#
# Copyright (c) 2023 Airbyte, Inc., all rights reserved.
#

import json
from copy import deepcopy
from enum import Enum
from functools import total_ordering
<<<<<<< HEAD
from typing import Any, Dict, List, Literal, Mapping, Optional, Union
=======
from typing import Any, Dict, List, Literal, Mapping, Optional, Tuple, Type, Union
>>>>>>> 0d185a2b

from airbyte_cdk.sources.file_based.exceptions import ConfigValidationError, FileBasedSourceError, SchemaInferenceError

<<<<<<< HEAD
type_widths = {str: 0}

=======
>>>>>>> 0d185a2b
JsonSchemaSupportedType = Union[List[str], Literal["string"], str]
SchemaType = Dict[str, Dict[str, JsonSchemaSupportedType]]

schemaless_schema = {"type": "object", "properties": {"data": {"type": "object"}}}


@total_ordering
class ComparableType(Enum):
    NULL = 0
    BOOLEAN = 1
    INTEGER = 2
    NUMBER = 3
    STRING = 4
    OBJECT = 5

    def __lt__(self, other: Any) -> bool:
        if self.__class__ is other.__class__:
            return self.value < other.value  # type: ignore
        else:
            return NotImplemented


<<<<<<< HEAD
=======
TYPE_PYTHON_MAPPING: Mapping[str, Tuple[str, Optional[Type[Any]]]] = {
    "null": ("null", None),
    "array": ("array", list),
    "boolean": ("boolean", bool),
    "float": ("number", float),
    "integer": ("integer", int),
    "number": ("number", float),
    "object": ("object", dict),
    "string": ("string", str),
}


>>>>>>> 0d185a2b
def get_comparable_type(value: Any) -> Optional[ComparableType]:
    if value == "null":
        return ComparableType.NULL
    if value == "boolean":
        return ComparableType.BOOLEAN
    if value == "integer":
        return ComparableType.INTEGER
    if value == "number":
        return ComparableType.NUMBER
    if value == "string":
        return ComparableType.STRING
    if value == "object":
        return ComparableType.OBJECT
    else:
        return None


def get_inferred_type(value: Any) -> Optional[ComparableType]:
    if value is None:
        return ComparableType.NULL
    if isinstance(value, bool):
        return ComparableType.BOOLEAN
    if isinstance(value, int):
        return ComparableType.INTEGER
    if isinstance(value, float):
        return ComparableType.NUMBER
    if isinstance(value, str):
        return ComparableType.STRING
    if isinstance(value, dict):
        return ComparableType.OBJECT
    else:
        return None


def merge_schemas(schema1: SchemaType, schema2: SchemaType) -> SchemaType:
    """
    Returns a new dictionary that contains schema1 and schema2.

    Schemas are merged as follows
    - If a key is in one schema but not the other, add it to the base schema with its existing type.
    - If a key is in both schemas but with different types, use the wider type.
    - If the type is a list in one schema but a different type of element in the other schema, raise an exception.
    - If the type is an object in both schemas but the objects are different raise an exception.
    - If the type is an object in one schema but not in the other schema, raise an exception.

    In other words, we support merging
    - any atomic type with any other atomic type (choose the wider of the two)
    - list with list (union)
    and nothing else.
    """
    for k, t in list(schema1.items()) + list(schema2.items()):
        if not isinstance(t, dict) or "type" not in t or not _is_valid_type(t["type"]):
            raise SchemaInferenceError(FileBasedSourceError.UNRECOGNIZED_TYPE, key=k, type=t)

    merged_schema: Dict[str, Any] = deepcopy(schema1)
    for k2, t2 in schema2.items():
        t1 = merged_schema.get(k2)
        if t1 is None:
            merged_schema[k2] = t2
        elif t1 == t2:
            continue
        else:
            merged_schema[k2] = _choose_wider_type(k2, t1, t2)

    return merged_schema


def _is_valid_type(t: JsonSchemaSupportedType) -> bool:
    return t == "array" or get_comparable_type(t) is not None


def _choose_wider_type(key: str, t1: Dict[str, Any], t2: Dict[str, Any]) -> Dict[str, Any]:
    if (t1["type"] == "array" or t2["type"] == "array") and t1 != t2:
        raise SchemaInferenceError(
            FileBasedSourceError.SCHEMA_INFERENCE_ERROR,
            details="Cannot merge schema for unequal array types.",
            key=key,
            detected_types=f"{t1},{t2}",
        )
    elif (t1["type"] == "object" or t2["type"] == "object") and t1 != t2:
        raise SchemaInferenceError(
            FileBasedSourceError.SCHEMA_INFERENCE_ERROR,
            details="Cannot merge schema for unequal object types.",
            key=key,
            detected_types=f"{t1},{t2}",
        )
    else:
        comparable_t1 = get_comparable_type(TYPE_PYTHON_MAPPING[t1["type"]][0])  # accessing the type_mapping value
        comparable_t2 = get_comparable_type(TYPE_PYTHON_MAPPING[t2["type"]][0])  # accessing the type_mapping value
        if not comparable_t1 and comparable_t2:
            raise SchemaInferenceError(FileBasedSourceError.UNRECOGNIZED_TYPE, key=key, detected_types=f"{t1},{t2}")
        return max(
            [t1, t2], key=lambda x: ComparableType(get_comparable_type(TYPE_PYTHON_MAPPING[x["type"]][0]))
        )  # accessing the type_mapping value


def is_equal_or_narrower_type(value: Any, expected_type: str) -> bool:
    if isinstance(value, list):
        # We do not compare lists directly; the individual items are compared.
        # If we hit this condition, it means that the expected type is not
        # compatible with the inferred type.
        return False

    inferred_type = ComparableType(get_inferred_type(value))

    if inferred_type is None:
        return False

    return ComparableType(inferred_type) <= ComparableType(get_comparable_type(expected_type))


def conforms_to_schema(record: Mapping[str, Any], schema: Mapping[str, Any]) -> bool:
    """
    Return true iff the record conforms to the supplied schema.

    The record conforms to the supplied schema iff:
    - All columns in the record are in the schema.
    - For every column in the record, that column's type is equal to or narrower than the same column's
      type in the schema.
    """
    schema_columns = set(schema.get("properties", {}).keys())
    record_columns = set(record.keys())

    if not record_columns.issubset(schema_columns):
        return False

    for column, definition in schema.get("properties", {}).items():
        expected_type = definition.get("type")
        value = record.get(column)

        if value is not None:
            if expected_type == "object":
                return isinstance(value, dict)
            elif expected_type == "array":
                if not isinstance(value, list):
                    return False
                array_type = definition.get("items", {}).get("type")
                if not all(is_equal_or_narrower_type(v, array_type) for v in value):
                    return False
            elif not is_equal_or_narrower_type(value, expected_type):
                return False

    return True


def _parse_json_input(input_schema: Union[str, Mapping[str, str]]) -> Optional[Mapping[str, str]]:
    try:
        if isinstance(input_schema, str):
            schema: Mapping[str, str] = json.loads(input_schema)
        else:
            schema = input_schema
        if not all(isinstance(s, str) for s in schema.values()):
            raise ConfigValidationError(
                FileBasedSourceError.ERROR_PARSING_USER_PROVIDED_SCHEMA, details="Invalid input schema; nested schemas are not supported."
            )

    except json.decoder.JSONDecodeError:
        return None

    return schema


def type_mapping_to_jsonschema(input_schema: Optional[Union[str, Mapping[str, str]]]) -> Optional[Mapping[str, Any]]:
    """
    Return the user input schema (type mapping), transformed to JSON Schema format.

    Verify that the input schema:
        - is a key:value map
        - all values in the map correspond to a JsonSchema datatype
    """
<<<<<<< HEAD
    raise NotImplementedError()
=======
    if not input_schema:
        return None

    result_schema = {}

    json_mapping = _parse_json_input(input_schema) or {}

    for col_name, type_name in json_mapping.items():
        col_name, type_name = col_name.strip(), type_name.strip()
        if not (col_name and type_name):
            raise ConfigValidationError(
                FileBasedSourceError.ERROR_PARSING_USER_PROVIDED_SCHEMA,
                details=f"Invalid input schema; expected mapping in the format column_name: type, got {input_schema}.",
            )

        _json_schema_type = TYPE_PYTHON_MAPPING.get(type_name.casefold())

        if not _json_schema_type:
            raise ConfigValidationError(
                FileBasedSourceError.ERROR_PARSING_USER_PROVIDED_SCHEMA, details=f"Invalid type '{type_name}' for property '{col_name}'."
            )

        json_schema_type = _json_schema_type[0]
        result_schema[col_name] = {"type": json_schema_type}

    return {"type": "object", "properties": result_schema}
>>>>>>> 0d185a2b
<|MERGE_RESOLUTION|>--- conflicted
+++ resolved
@@ -6,19 +6,10 @@
 from copy import deepcopy
 from enum import Enum
 from functools import total_ordering
-<<<<<<< HEAD
-from typing import Any, Dict, List, Literal, Mapping, Optional, Union
-=======
 from typing import Any, Dict, List, Literal, Mapping, Optional, Tuple, Type, Union
->>>>>>> 0d185a2b
-
-from airbyte_cdk.sources.file_based.exceptions import ConfigValidationError, FileBasedSourceError, SchemaInferenceError
-
-<<<<<<< HEAD
-type_widths = {str: 0}
-
-=======
->>>>>>> 0d185a2b
+
+from airbyte_cdk.sources.file_based.exceptions import SchemaInferenceError, FileBasedSourceError, ConfigValidationError
+
 JsonSchemaSupportedType = Union[List[str], Literal["string"], str]
 SchemaType = Dict[str, Dict[str, JsonSchemaSupportedType]]
 
@@ -41,8 +32,6 @@
             return NotImplemented
 
 
-<<<<<<< HEAD
-=======
 TYPE_PYTHON_MAPPING: Mapping[str, Tuple[str, Optional[Type[Any]]]] = {
     "null": ("null", None),
     "array": ("array", list),
@@ -55,7 +44,6 @@
 }
 
 
->>>>>>> 0d185a2b
 def get_comparable_type(value: Any) -> Optional[ComparableType]:
     if value == "null":
         return ComparableType.NULL
@@ -226,9 +214,6 @@
         - is a key:value map
         - all values in the map correspond to a JsonSchema datatype
     """
-<<<<<<< HEAD
-    raise NotImplementedError()
-=======
     if not input_schema:
         return None
 
@@ -254,5 +239,4 @@
         json_schema_type = _json_schema_type[0]
         result_schema[col_name] = {"type": json_schema_type}
 
-    return {"type": "object", "properties": result_schema}
->>>>>>> 0d185a2b
+    return {"type": "object", "properties": result_schema}