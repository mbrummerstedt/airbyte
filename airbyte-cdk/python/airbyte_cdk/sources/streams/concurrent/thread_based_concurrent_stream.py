#
# Copyright (c) 2023 Airbyte, Inc., all rights reserved.
#

import concurrent
from concurrent.futures import Future
from functools import lru_cache
from queue import Queue
from typing import Any, Dict, Iterable, List, Mapping, Optional

<<<<<<< HEAD
from airbyte_cdk.models import SyncMode
from airbyte_cdk.sources.message import MessageRepository
from airbyte_cdk.sources.streams.concurrent.abstract_stream import AbstractStream, FieldPath
from airbyte_cdk.sources.streams.concurrent.availability_strategy import AbstractAvailabilityStrategy, StreamAvailability
from airbyte_cdk.sources.streams.concurrent.error_message_parser import ErrorMessageParser
from airbyte_cdk.sources.streams.concurrent.partition_enqueuer import PartitionEnqueuer
from airbyte_cdk.sources.streams.concurrent.partition_reader import PartitionReader
from airbyte_cdk.sources.streams.concurrent.partitions.partition import Partition
from airbyte_cdk.sources.streams.concurrent.partitions.partition_generator import PartitionGenerator
from airbyte_cdk.sources.streams.concurrent.partitions.record import Record
from airbyte_cdk.sources.streams.concurrent.partitions.types import PARTITIONS_GENERATED_SENTINEL, PartitionCompleteSentinel, QueueItem
from airbyte_cdk.sources.utils.slice_logger import SliceLogger


class ThreadBasedConcurrentStream(AbstractStream):

    DEFAULT_TIMEOUT_SECONDS = 300

    def __init__(
        self,
        partition_generator: PartitionGenerator,
        max_workers: int,
        name: str,
        json_schema: Mapping[str, Any],
        availability_strategy: AbstractAvailabilityStrategy,
        primary_key: Optional[FieldPath],
        cursor_field: Optional[str],
        error_display_message_parser: ErrorMessageParser,
        slice_logger: SliceLogger,
        message_repository: MessageRepository,
        timeout_seconds: int = DEFAULT_TIMEOUT_SECONDS,
    ):
        self._stream_partition_generator = partition_generator
        self._max_workers = max_workers
        self._threadpool = concurrent.futures.ThreadPoolExecutor(max_workers=self._max_workers, thread_name_prefix="workerpool")
        self._name = name
        self._json_schema = json_schema
        self._availability_strategy = availability_strategy
        self._primary_key = primary_key
        self._cursor_field = cursor_field
        self._error_message_parser = error_display_message_parser
        self._slice_logger = slice_logger
        self._message_repository = message_repository
        self._timeout_seconds = timeout_seconds

    def read(self) -> Iterable[Record]:
        """
        Read all data from the stream (only full-refresh is supported at the moment)

        Algorithm:
        1. Submit a future to generate the stream's partition to process.
          - This has to be done asynchronously because we sometimes need to submit requests to the API to generate all partitions (eg for substreams).
          - The future will add the partitions to process on a work queue
        2. Continuously poll work from the work queue until all partitions are generated and processed
          - If the next work item is a partition, submit a future to process it.
            - The future will add the records to emit on the work queue
            - Add the partitions to the partitions_to_done dict so we know it needs to complete for the sync to succeed
          - If the next work item is a record, yield the record
          - If the next work item is PARTITIONS_GENERATED_SENTINEL, all the partitions were generated
          - If the next work item is a PartitionCompleteSentinel, a partition is done processing
            - Update the value in partitions_to_done to True so we know the partition is completed
        """
        self.logger.debug(f"Processing stream slices for {self.name} (sync_mode: full_refresh)")
        futures = []
        queue: Queue[QueueItem] = Queue()
        partition_generator = PartitionEnqueuer(queue, PARTITIONS_GENERATED_SENTINEL)
        partition_reader = PartitionReader(queue)

        # Submit partition generation tasks
        futures.append(
            self._threadpool.submit(partition_generator.generate_partitions, self._stream_partition_generator, SyncMode.full_refresh)
        )

        # True -> partition is done
        # False -> partition is not done
        partitions_to_done: Dict[Partition, bool] = {}

        finished_partitions = False
        while record_or_partition := queue.get(block=True, timeout=self._timeout_seconds):
            if record_or_partition == PARTITIONS_GENERATED_SENTINEL:
                # All partitions were generated
                finished_partitions = True
            elif isinstance(record_or_partition, PartitionCompleteSentinel):
                # All records for a partition were generated
                if record_or_partition.partition not in partitions_to_done:
                    raise RuntimeError(
                        f"Received sentinel for partition {record_or_partition.partition} that was not in partitions. This is indicative of a bug in the CDK. Please contact support.partitions:\n{partitions_to_done}"
                    )
                partitions_to_done[record_or_partition.partition] = True
            elif isinstance(record_or_partition, Record):
                # Emit records
                yield record_or_partition
            elif isinstance(record_or_partition, Partition):
                # A new partition was generated and must be processed
                partitions_to_done[record_or_partition] = False
                if self._slice_logger.should_log_slice_message(self.logger):
                    self._message_repository.emit_message(self._slice_logger.create_slice_log_message(record_or_partition.to_slice()))
                futures.append(self._threadpool.submit(partition_reader.process_partition, record_or_partition))
            if finished_partitions and all(partitions_to_done.values()):
                # All partitions were generated and process. We're done here
                break
            self._check_for_errors(futures)
        self._check_for_errors(futures)

    def _check_for_errors(self, futures: List[Future[Any]]) -> None:
        exceptions_from_futures = [f for f in [future.exception() for future in futures] if f is not None]
        if exceptions_from_futures:
            raise RuntimeError(f"Failed reading from stream {self.name} with errors: {exceptions_from_futures}")
        futures_not_done = [f for f in futures if not f.done()]
        if futures_not_done:
            raise RuntimeError(f"Failed reading from stream {self.name} with futures not done: {futures_not_done}")
=======
from airbyte_cdk.sources.streams.concurrent.abstract_stream import AbstractStream, PrimaryKey
from airbyte_cdk.sources.streams.concurrent.availability_strategy import StreamAvailability
from airbyte_cdk.sources.streams.concurrent.partitions.record import Record


class ThreadBasedConcurrentStream(AbstractStream):
    def read(self) -> Iterable[Record]:
        raise NotImplementedError
>>>>>>> 389ce7d5

    @property
    def name(self) -> str:
        return self._name

    def check_availability(self) -> StreamAvailability:
        return self._availability_strategy.check_availability(self.logger)

    @property
<<<<<<< HEAD
    def primary_key(self) -> Optional[FieldPath]:
        return self._primary_key
=======
    def primary_key(self) -> Optional[PrimaryKey]:
        raise NotImplementedError
>>>>>>> 389ce7d5

    @property
    def cursor_field(self) -> Optional[str]:
        return self._cursor_field

    @lru_cache(maxsize=None)
    def get_json_schema(self) -> Mapping[str, Any]:
        return self._json_schema

    def get_error_display_message(self, exception: BaseException) -> Optional[str]:
        return self._error_message_parser.get_error_display_message(exception)<|MERGE_RESOLUTION|>--- conflicted
+++ resolved
@@ -8,10 +8,9 @@
 from queue import Queue
 from typing import Any, Dict, Iterable, List, Mapping, Optional
 
-<<<<<<< HEAD
 from airbyte_cdk.models import SyncMode
 from airbyte_cdk.sources.message import MessageRepository
-from airbyte_cdk.sources.streams.concurrent.abstract_stream import AbstractStream, FieldPath
+from airbyte_cdk.sources.streams.concurrent.abstract_stream import AbstractStream, PrimaryKey
 from airbyte_cdk.sources.streams.concurrent.availability_strategy import AbstractAvailabilityStrategy, StreamAvailability
 from airbyte_cdk.sources.streams.concurrent.error_message_parser import ErrorMessageParser
 from airbyte_cdk.sources.streams.concurrent.partition_enqueuer import PartitionEnqueuer
@@ -34,7 +33,7 @@
         name: str,
         json_schema: Mapping[str, Any],
         availability_strategy: AbstractAvailabilityStrategy,
-        primary_key: Optional[FieldPath],
+        primary_key: Optional[PrimaryKey],
         cursor_field: Optional[str],
         error_display_message_parser: ErrorMessageParser,
         slice_logger: SliceLogger,
@@ -120,16 +119,6 @@
         futures_not_done = [f for f in futures if not f.done()]
         if futures_not_done:
             raise RuntimeError(f"Failed reading from stream {self.name} with futures not done: {futures_not_done}")
-=======
-from airbyte_cdk.sources.streams.concurrent.abstract_stream import AbstractStream, PrimaryKey
-from airbyte_cdk.sources.streams.concurrent.availability_strategy import StreamAvailability
-from airbyte_cdk.sources.streams.concurrent.partitions.record import Record
-
-
-class ThreadBasedConcurrentStream(AbstractStream):
-    def read(self) -> Iterable[Record]:
-        raise NotImplementedError
->>>>>>> 389ce7d5
 
     @property
     def name(self) -> str:
@@ -139,13 +128,8 @@
         return self._availability_strategy.check_availability(self.logger)
 
     @property
-<<<<<<< HEAD
-    def primary_key(self) -> Optional[FieldPath]:
+    def primary_key(self) -> Optional[PrimaryKey]:
         return self._primary_key
-=======
-    def primary_key(self) -> Optional[PrimaryKey]:
-        raise NotImplementedError
->>>>>>> 389ce7d5
 
     @property
     def cursor_field(self) -> Optional[str]:
