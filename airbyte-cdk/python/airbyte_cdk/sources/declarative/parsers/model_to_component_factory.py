#
# Copyright (c) 2023 Airbyte, Inc., all rights reserved.
#

from __future__ import annotations

import importlib
import inspect
import re
from typing import Any, Callable, List, Mapping, Optional, Type, Union, get_args, get_origin, get_type_hints

from airbyte_cdk.models import Level
from airbyte_cdk.sources.declarative.auth import DeclarativeOauth2Authenticator
from airbyte_cdk.sources.declarative.auth.declarative_authenticator import DeclarativeAuthenticator, NoAuth
from airbyte_cdk.sources.declarative.auth.oauth import DeclarativeSingleUseRefreshTokenOauth2Authenticator
from airbyte_cdk.sources.declarative.auth.selective_authenticator import SelectiveAuthenticator
from airbyte_cdk.sources.declarative.auth.token import (
    ApiKeyAuthenticator,
    BasicHttpAuthenticator,
    BearerAuthenticator,
    LegacySessionTokenAuthenticator,
)
from airbyte_cdk.sources.declarative.auth.token_provider import InterpolatedStringTokenProvider, SessionTokenProvider, TokenProvider
from airbyte_cdk.sources.declarative.checks import CheckStream
from airbyte_cdk.sources.declarative.datetime import MinMaxDatetime
from airbyte_cdk.sources.declarative.declarative_stream import DeclarativeStream
from airbyte_cdk.sources.declarative.decoders import JsonDecoder
from airbyte_cdk.sources.declarative.extractors import DpathExtractor, RecordFilter, RecordSelector
from airbyte_cdk.sources.declarative.extractors.record_selector import SCHEMA_TRANSFORMER_TYPE_MAPPING
from airbyte_cdk.sources.declarative.incremental import Cursor, CursorFactory, DatetimeBasedCursor, PerPartitionCursor
from airbyte_cdk.sources.declarative.interpolation import InterpolatedString
from airbyte_cdk.sources.declarative.interpolation.interpolated_mapping import InterpolatedMapping
from airbyte_cdk.sources.declarative.migrations.legacy_to_per_partition_state_migration import LegacyToPerPartitionStateMigration
from airbyte_cdk.sources.declarative.models import CustomStateMigration
from airbyte_cdk.sources.declarative.models.declarative_component_schema import AddedFieldDefinition as AddedFieldDefinitionModel
from airbyte_cdk.sources.declarative.models.declarative_component_schema import AddFields as AddFieldsModel
from airbyte_cdk.sources.declarative.models.declarative_component_schema import ApiKeyAuthenticator as ApiKeyAuthenticatorModel
from airbyte_cdk.sources.declarative.models.declarative_component_schema import LegacyToPerPartitionStateMigration as LegacyToPerPartitionStateMigrationModel
from airbyte_cdk.sources.declarative.models.declarative_component_schema import BasicHttpAuthenticator as BasicHttpAuthenticatorModel
from airbyte_cdk.sources.declarative.models.declarative_component_schema import BearerAuthenticator as BearerAuthenticatorModel
from airbyte_cdk.sources.declarative.models.declarative_component_schema import CheckStream as CheckStreamModel
from airbyte_cdk.sources.declarative.models.declarative_component_schema import CompositeErrorHandler as CompositeErrorHandlerModel
from airbyte_cdk.sources.declarative.models.declarative_component_schema import ConstantBackoffStrategy as ConstantBackoffStrategyModel
from airbyte_cdk.sources.declarative.models.declarative_component_schema import CursorPagination as CursorPaginationModel
from airbyte_cdk.sources.declarative.models.declarative_component_schema import CustomAuthenticator as CustomAuthenticatorModel
from airbyte_cdk.sources.declarative.models.declarative_component_schema import CustomBackoffStrategy as CustomBackoffStrategyModel
from airbyte_cdk.sources.declarative.models.declarative_component_schema import CustomErrorHandler as CustomErrorHandlerModel
from airbyte_cdk.sources.declarative.models.declarative_component_schema import CustomIncrementalSync as CustomIncrementalSyncModel
from airbyte_cdk.sources.declarative.models.declarative_component_schema import CustomPaginationStrategy as CustomPaginationStrategyModel
from airbyte_cdk.sources.declarative.models.declarative_component_schema import CustomPartitionRouter as CustomPartitionRouterModel
from airbyte_cdk.sources.declarative.models.declarative_component_schema import CustomRecordExtractor as CustomRecordExtractorModel
from airbyte_cdk.sources.declarative.models.declarative_component_schema import CustomRecordFilter as CustomRecordFilterModel
from airbyte_cdk.sources.declarative.models.declarative_component_schema import CustomRequester as CustomRequesterModel
from airbyte_cdk.sources.declarative.models.declarative_component_schema import CustomRetriever as CustomRetrieverModel
from airbyte_cdk.sources.declarative.models.declarative_component_schema import CustomSchemaLoader as CustomSchemaLoader
from airbyte_cdk.sources.declarative.models.declarative_component_schema import CustomTransformation as CustomTransformationModel
from airbyte_cdk.sources.declarative.models.declarative_component_schema import DatetimeBasedCursor as DatetimeBasedCursorModel
from airbyte_cdk.sources.declarative.models.declarative_component_schema import DeclarativeStream as DeclarativeStreamModel
from airbyte_cdk.sources.declarative.models.declarative_component_schema import DefaultErrorHandler as DefaultErrorHandlerModel
from airbyte_cdk.sources.declarative.models.declarative_component_schema import DefaultPaginator as DefaultPaginatorModel
from airbyte_cdk.sources.declarative.models.declarative_component_schema import DpathExtractor as DpathExtractorModel
from airbyte_cdk.sources.declarative.models.declarative_component_schema import (
    ExponentialBackoffStrategy as ExponentialBackoffStrategyModel,
)
from airbyte_cdk.sources.declarative.models.declarative_component_schema import HttpRequester as HttpRequesterModel
from airbyte_cdk.sources.declarative.models.declarative_component_schema import HttpResponseFilter as HttpResponseFilterModel
from airbyte_cdk.sources.declarative.models.declarative_component_schema import InlineSchemaLoader as InlineSchemaLoaderModel
from airbyte_cdk.sources.declarative.models.declarative_component_schema import JsonDecoder as JsonDecoderModel
from airbyte_cdk.sources.declarative.models.declarative_component_schema import JsonFileSchemaLoader as JsonFileSchemaLoaderModel
from airbyte_cdk.sources.declarative.models.declarative_component_schema import (
    LegacySessionTokenAuthenticator as LegacySessionTokenAuthenticatorModel,
)
from airbyte_cdk.sources.declarative.models.declarative_component_schema import (
    LegacyToPerPartitionStateMigration as LegacyToPerPartitionStateMigrationModel,
)
from airbyte_cdk.sources.declarative.models.declarative_component_schema import ListPartitionRouter as ListPartitionRouterModel
from airbyte_cdk.sources.declarative.models.declarative_component_schema import MinMaxDatetime as MinMaxDatetimeModel
from airbyte_cdk.sources.declarative.models.declarative_component_schema import NoAuth as NoAuthModel
from airbyte_cdk.sources.declarative.models.declarative_component_schema import NoPagination as NoPaginationModel
from airbyte_cdk.sources.declarative.models.declarative_component_schema import OAuthAuthenticator as OAuthAuthenticatorModel
from airbyte_cdk.sources.declarative.models.declarative_component_schema import OffsetIncrement as OffsetIncrementModel
from airbyte_cdk.sources.declarative.models.declarative_component_schema import PageIncrement as PageIncrementModel
from airbyte_cdk.sources.declarative.models.declarative_component_schema import ParentStreamConfig as ParentStreamConfigModel
from airbyte_cdk.sources.declarative.models.declarative_component_schema import RecordFilter as RecordFilterModel
from airbyte_cdk.sources.declarative.models.declarative_component_schema import RecordSelector as RecordSelectorModel
from airbyte_cdk.sources.declarative.models.declarative_component_schema import RemoveFields as RemoveFieldsModel
from airbyte_cdk.sources.declarative.models.declarative_component_schema import RequestOption as RequestOptionModel
from airbyte_cdk.sources.declarative.models.declarative_component_schema import RequestPath as RequestPathModel
from airbyte_cdk.sources.declarative.models.declarative_component_schema import SelectiveAuthenticator as SelectiveAuthenticatorModel
from airbyte_cdk.sources.declarative.models.declarative_component_schema import SessionTokenAuthenticator as SessionTokenAuthenticatorModel
from airbyte_cdk.sources.declarative.models.declarative_component_schema import SimpleRetriever as SimpleRetrieverModel
from airbyte_cdk.sources.declarative.models.declarative_component_schema import Spec as SpecModel
from airbyte_cdk.sources.declarative.models.declarative_component_schema import SubstreamPartitionRouter as SubstreamPartitionRouterModel
from airbyte_cdk.sources.declarative.models.declarative_component_schema import ValueType
from airbyte_cdk.sources.declarative.models.declarative_component_schema import WaitTimeFromHeader as WaitTimeFromHeaderModel
from airbyte_cdk.sources.declarative.models.declarative_component_schema import WaitUntilTimeFromHeader as WaitUntilTimeFromHeaderModel
from airbyte_cdk.sources.declarative.partition_routers import ListPartitionRouter, SinglePartitionRouter, SubstreamPartitionRouter
from airbyte_cdk.sources.declarative.partition_routers.substream_partition_router import ParentStreamConfig
from airbyte_cdk.sources.declarative.requesters import HttpRequester, RequestOption
from airbyte_cdk.sources.declarative.requesters.error_handlers import CompositeErrorHandler, DefaultErrorHandler, HttpResponseFilter
from airbyte_cdk.sources.declarative.requesters.error_handlers.backoff_strategies import (
    ConstantBackoffStrategy,
    ExponentialBackoffStrategy,
    WaitTimeFromHeaderBackoffStrategy,
    WaitUntilTimeFromHeaderBackoffStrategy,
)
from airbyte_cdk.sources.declarative.requesters.error_handlers.response_action import ResponseAction
from airbyte_cdk.sources.declarative.requesters.paginators import DefaultPaginator, NoPagination, PaginatorTestReadDecorator
from airbyte_cdk.sources.declarative.requesters.paginators.strategies import (
    CursorPaginationStrategy,
    CursorStopCondition,
    OffsetIncrement,
    PageIncrement,
    StopConditionPaginationStrategyDecorator,
)
from airbyte_cdk.sources.declarative.requesters.request_option import RequestOptionType
from airbyte_cdk.sources.declarative.requesters.request_options import InterpolatedRequestOptionsProvider
from airbyte_cdk.sources.declarative.requesters.request_path import RequestPath
from airbyte_cdk.sources.declarative.requesters.requester import HttpMethod
from airbyte_cdk.sources.declarative.retrievers import SimpleRetriever, SimpleRetrieverTestReadDecorator
from airbyte_cdk.sources.declarative.schema import DefaultSchemaLoader, InlineSchemaLoader, JsonFileSchemaLoader
from airbyte_cdk.sources.declarative.spec import Spec
from airbyte_cdk.sources.declarative.stream_slicers import CartesianProductStreamSlicer, StreamSlicer
from airbyte_cdk.sources.declarative.transformations import AddFields, RecordTransformation, RemoveFields
from airbyte_cdk.sources.declarative.transformations.add_fields import AddedFieldDefinition
from airbyte_cdk.sources.declarative.types import Config
from airbyte_cdk.sources.message import InMemoryMessageRepository, LogAppenderMessageRepositoryDecorator, MessageRepository
from airbyte_cdk.sources.utils.transform import TypeTransformer
from isodate import parse_duration
from pydantic import BaseModel

from airbyte_cdk.sources.declarative.models import CustomStateMigration

from airbyte_cdk.sources.declarative.migrations.legacy_to_per_partition_state_migration import LegacyToPerPartitionStateMigration

ComponentDefinition = Mapping[str, Any]


DEFAULT_BACKOFF_STRATEGY = ExponentialBackoffStrategy


class ModelToComponentFactory:
    def __init__(
        self,
        limit_pages_fetched_per_slice: Optional[int] = None,
        limit_slices_fetched: Optional[int] = None,
        emit_connector_builder_messages: bool = False,
        disable_retries: bool = False,
        message_repository: Optional[MessageRepository] = None,
    ):
        self._init_mappings()
        self._limit_pages_fetched_per_slice = limit_pages_fetched_per_slice
        self._limit_slices_fetched = limit_slices_fetched
        self._emit_connector_builder_messages = emit_connector_builder_messages
        self._disable_retries = disable_retries
        self._message_repository = message_repository or InMemoryMessageRepository(  # type: ignore
            self._evaluate_log_level(emit_connector_builder_messages)
        )

    def _init_mappings(self) -> None:
        self.PYDANTIC_MODEL_TO_CONSTRUCTOR: Mapping[Type[BaseModel], Callable[..., Any]] = {
            AddedFieldDefinitionModel: self.create_added_field_definition,
            AddFieldsModel: self.create_add_fields,
            ApiKeyAuthenticatorModel: self.create_api_key_authenticator,
            BasicHttpAuthenticatorModel: self.create_basic_http_authenticator,
            BearerAuthenticatorModel: self.create_bearer_authenticator,
            CheckStreamModel: self.create_check_stream,
            CompositeErrorHandlerModel: self.create_composite_error_handler,
            ConstantBackoffStrategyModel: self.create_constant_backoff_strategy,
            CursorPaginationModel: self.create_cursor_pagination,
            CustomAuthenticatorModel: self.create_custom_component,
            CustomBackoffStrategyModel: self.create_custom_component,
            CustomErrorHandlerModel: self.create_custom_component,
            CustomIncrementalSyncModel: self.create_custom_component,
            CustomRecordExtractorModel: self.create_custom_component,
            CustomRecordFilterModel: self.create_custom_component,
            CustomRequesterModel: self.create_custom_component,
            CustomRetrieverModel: self.create_custom_component,
<<<<<<< HEAD
=======
            CustomSchemaLoader: self.create_custom_component,
>>>>>>> 354b55b4
            CustomStateMigration: self.create_custom_component,
            CustomPaginationStrategyModel: self.create_custom_component,
            CustomPartitionRouterModel: self.create_custom_component,
            CustomTransformationModel: self.create_custom_component,
            DatetimeBasedCursorModel: self.create_datetime_based_cursor,
            DeclarativeStreamModel: self.create_declarative_stream,
            DefaultErrorHandlerModel: self.create_default_error_handler,
            DefaultPaginatorModel: self.create_default_paginator,
            DpathExtractorModel: self.create_dpath_extractor,
            ExponentialBackoffStrategyModel: self.create_exponential_backoff_strategy,
            SessionTokenAuthenticatorModel: self.create_session_token_authenticator,
            HttpRequesterModel: self.create_http_requester,
            HttpResponseFilterModel: self.create_http_response_filter,
            InlineSchemaLoaderModel: self.create_inline_schema_loader,
            JsonDecoderModel: self.create_json_decoder,
            JsonFileSchemaLoaderModel: self.create_json_file_schema_loader,
<<<<<<< HEAD
            LegacySessionTokenAuthenticator: self.create_legacy_session_token_authenticator,
=======
>>>>>>> 354b55b4
            LegacyToPerPartitionStateMigrationModel: self.create_legacy_to_per_partition_state_migration,
            ListPartitionRouterModel: self.create_list_partition_router,
            MinMaxDatetimeModel: self.create_min_max_datetime,
            NoAuthModel: self.create_no_auth,
            NoPaginationModel: self.create_no_pagination,
            OAuthAuthenticatorModel: self.create_oauth_authenticator,
            OffsetIncrementModel: self.create_offset_increment,
            PageIncrementModel: self.create_page_increment,
            ParentStreamConfigModel: self.create_parent_stream_config,
            RecordFilterModel: self.create_record_filter,
            RecordSelectorModel: self.create_record_selector,
            RemoveFieldsModel: self.create_remove_fields,
            RequestPathModel: self.create_request_path,
            RequestOptionModel: self.create_request_option,
            LegacySessionTokenAuthenticatorModel: self.create_legacy_session_token_authenticator,
            SelectiveAuthenticatorModel: self.create_selective_authenticator,
            SimpleRetrieverModel: self.create_simple_retriever,
            SpecModel: self.create_spec,
            SubstreamPartitionRouterModel: self.create_substream_partition_router,
            WaitTimeFromHeaderModel: self.create_wait_time_from_header,
            WaitUntilTimeFromHeaderModel: self.create_wait_until_time_from_header,
        }

        # Needed for the case where we need to perform a second parse on the fields of a custom component
        self.TYPE_NAME_TO_MODEL = {cls.__name__: cls for cls in self.PYDANTIC_MODEL_TO_CONSTRUCTOR}

    def create_component(
        self, model_type: Type[BaseModel], component_definition: ComponentDefinition, config: Config, **kwargs: Any
    ) -> Any:
        """
        Takes a given Pydantic model type and Mapping representing a component definition and creates a declarative component and
        subcomponents which will be used at runtime. This is done by first parsing the mapping into a Pydantic model and then creating
        creating declarative components from that model.

        :param model_type: The type of declarative component that is being initialized
        :param component_definition: The mapping that represents a declarative component
        :param config: The connector config that is provided by the customer
        :return: The declarative component to be used at runtime
        """

        component_type = component_definition.get("type")
        if component_definition.get("type") != model_type.__name__:
            raise ValueError(f"Expected manifest component of type {model_type.__name__}, but received {component_type} instead")

        declarative_component_model = model_type.parse_obj(component_definition)

        if not isinstance(declarative_component_model, model_type):
            raise ValueError(f"Expected {model_type.__name__} component, but received {declarative_component_model.__class__.__name__}")

        return self._create_component_from_model(model=declarative_component_model, config=config, **kwargs)

    def _create_component_from_model(self, model: BaseModel, config: Config, **kwargs: Any) -> Any:
        if model.__class__ not in self.PYDANTIC_MODEL_TO_CONSTRUCTOR:
            raise ValueError(f"{model.__class__} with attributes {model} is not a valid component type")
        component_constructor = self.PYDANTIC_MODEL_TO_CONSTRUCTOR.get(model.__class__)
        if not component_constructor:
            raise ValueError(f"Could not find constructor for {model.__class__}")
        return component_constructor(model=model, config=config, **kwargs)

    @staticmethod
    def create_added_field_definition(model: AddedFieldDefinitionModel, config: Config, **kwargs: Any) -> AddedFieldDefinition:
        interpolated_value = InterpolatedString.create(model.value, parameters=model.parameters or {})
        return AddedFieldDefinition(
            path=model.path,
            value=interpolated_value,
            value_type=ModelToComponentFactory._json_schema_type_name_to_type(model.value_type),
            parameters=model.parameters or {},
        )

    def create_add_fields(self, model: AddFieldsModel, config: Config, **kwargs: Any) -> AddFields:
        added_field_definitions = [
            self._create_component_from_model(
                model=added_field_definition_model,
                value_type=ModelToComponentFactory._json_schema_type_name_to_type(added_field_definition_model.value_type),
                config=config,
            )
            for added_field_definition_model in model.fields
        ]
        return AddFields(fields=added_field_definitions, parameters=model.parameters or {})

    @staticmethod
    def _json_schema_type_name_to_type(value_type: Optional[ValueType]) -> Optional[Type[Any]]:
        if not value_type:
            return None
        names_to_types = {
            ValueType.string: str,
            ValueType.number: float,
            ValueType.integer: int,
            ValueType.boolean: bool,
        }
        return names_to_types[value_type]

    @staticmethod
    def create_api_key_authenticator(
        model: ApiKeyAuthenticatorModel, config: Config, token_provider: Optional[TokenProvider] = None, **kwargs: Any
    ) -> ApiKeyAuthenticator:
        if model.inject_into is None and model.header is None:
            raise ValueError("Expected either inject_into or header to be set for ApiKeyAuthenticator")

        if model.inject_into is not None and model.header is not None:
            raise ValueError("inject_into and header cannot be set both for ApiKeyAuthenticator - remove the deprecated header option")

        if token_provider is not None and model.api_token != "":
            raise ValueError("If token_provider is set, api_token is ignored and has to be set to empty string.")

        request_option = (
            RequestOption(
                inject_into=RequestOptionType(model.inject_into.inject_into.value),
                field_name=model.inject_into.field_name,
                parameters=model.parameters or {},
            )
            if model.inject_into
            else RequestOption(
                inject_into=RequestOptionType.header,
                field_name=model.header or "",
                parameters=model.parameters or {},
            )
        )
        return ApiKeyAuthenticator(
            token_provider=token_provider
            if token_provider is not None
            else InterpolatedStringTokenProvider(api_token=model.api_token or "", config=config, parameters=model.parameters or {}),
            request_option=request_option,
            config=config,
            parameters=model.parameters or {},
        )

<<<<<<< HEAD
    def create_legacy_to_per_partition_state_migration(self, model: LegacyToPerPartitionsStateMigrationModel, config, partition_routers, cursor, parameters):
        return LegacyToPerPartitionStateMigration(
            partition_routers,
            cursor,
            config,
            parameters
        )
=======
    def create_legacy_to_per_partition_state_migration(
        self,
        _: LegacyToPerPartitionStateMigrationModel,
        config: Mapping[str, Any],
        partition_router: SubstreamPartitionRouterModel,
        datetime_based_cursor: DatetimeBasedCursorModel,
        parameters: Mapping[str, Any],
    ) -> LegacyToPerPartitionStateMigration:
        return LegacyToPerPartitionStateMigration(partition_router, datetime_based_cursor, config, parameters)
>>>>>>> 354b55b4

    def create_session_token_authenticator(
        self, model: SessionTokenAuthenticatorModel, config: Config, name: str, **kwargs: Any
    ) -> Union[ApiKeyAuthenticator, BearerAuthenticator]:
        login_requester = self._create_component_from_model(model=model.login_requester, config=config, name=f"{name}_login_requester")
        token_provider = SessionTokenProvider(
            login_requester=login_requester,
            session_token_path=model.session_token_path,
            expiration_duration=parse_duration(model.expiration_duration) if model.expiration_duration else None,
            parameters=model.parameters or {},
            message_repository=self._message_repository,
        )
        if model.request_authentication.type == "Bearer":
            return ModelToComponentFactory.create_bearer_authenticator(
                BearerAuthenticatorModel(type="BearerAuthenticator", api_token=""),  # type: ignore # $parameters has a default value
                config,
                token_provider=token_provider,  # type: ignore # $parameters defaults to None
            )
        else:
            return ModelToComponentFactory.create_api_key_authenticator(
                ApiKeyAuthenticatorModel(type="ApiKeyAuthenticator", api_token="", inject_into=model.request_authentication.inject_into),  # type: ignore # $parameters and headers default to None
                config=config,
                token_provider=token_provider,
            )

    @staticmethod
    def create_basic_http_authenticator(model: BasicHttpAuthenticatorModel, config: Config, **kwargs: Any) -> BasicHttpAuthenticator:
        return BasicHttpAuthenticator(
            password=model.password or "", username=model.username, config=config, parameters=model.parameters or {}
        )

    @staticmethod
    def create_bearer_authenticator(
        model: BearerAuthenticatorModel, config: Config, token_provider: Optional[TokenProvider] = None, **kwargs: Any
    ) -> BearerAuthenticator:
        if token_provider is not None and model.api_token != "":
            raise ValueError("If token_provider is set, api_token is ignored and has to be set to empty string.")
        return BearerAuthenticator(
            token_provider=token_provider
            if token_provider is not None
            else InterpolatedStringTokenProvider(api_token=model.api_token or "", config=config, parameters=model.parameters or {}),
            config=config,
            parameters=model.parameters or {},
        )

    @staticmethod
    def create_check_stream(model: CheckStreamModel, config: Config, **kwargs: Any) -> CheckStream:
        return CheckStream(stream_names=model.stream_names, parameters={})

    def create_composite_error_handler(self, model: CompositeErrorHandlerModel, config: Config, **kwargs: Any) -> CompositeErrorHandler:
        error_handlers = [
            self._create_component_from_model(model=error_handler_model, config=config) for error_handler_model in model.error_handlers
        ]
        return CompositeErrorHandler(error_handlers=error_handlers, parameters=model.parameters or {})

    @staticmethod
    def create_constant_backoff_strategy(model: ConstantBackoffStrategyModel, config: Config, **kwargs: Any) -> ConstantBackoffStrategy:
        return ConstantBackoffStrategy(
            backoff_time_in_seconds=model.backoff_time_in_seconds,
            config=config,
            parameters=model.parameters or {},
        )

    def create_cursor_pagination(self, model: CursorPaginationModel, config: Config, **kwargs: Any) -> CursorPaginationStrategy:
        if model.decoder:
            decoder = self._create_component_from_model(model=model.decoder, config=config)
        else:
            decoder = JsonDecoder(parameters=model.parameters or {})

        return CursorPaginationStrategy(
            cursor_value=model.cursor_value,
            decoder=decoder,
            page_size=model.page_size,
            stop_condition=model.stop_condition,
            config=config,
            parameters=model.parameters or {},
        )

    def create_custom_component(self, model: Any, config: Config, **kwargs: Any) -> Any:
        """
        Generically creates a custom component based on the model type and a class_name reference to the custom Python class being
        instantiated. Only the model's additional properties that match the custom class definition are passed to the constructor
        :param model: The Pydantic model of the custom component being created
        :param config: The custom defined connector config
        :return: The declarative component built from the Pydantic model to be used at runtime
        """

        custom_component_class = self._get_class_from_fully_qualified_class_name(model.class_name)
        component_fields = get_type_hints(custom_component_class)
        model_args = model.dict()
        model_args["config"] = config

        # There are cases where a parent component will pass arguments to a child component via kwargs. When there are field collisions
        # we defer to these arguments over the component's definition
        for key, arg in kwargs.items():
            model_args[key] = arg

        # Pydantic is unable to parse a custom component's fields that are subcomponents into models because their fields and types are not
        # defined in the schema. The fields and types are defined within the Python class implementation. Pydantic can only parse down to
        # the custom component and this code performs a second parse to convert the sub-fields first into models, then declarative components
        for model_field, model_value in model_args.items():
            # If a custom component field doesn't have a type set, we try to use the type hints to infer the type
            if isinstance(model_value, dict) and "type" not in model_value and model_field in component_fields:
                derived_type = self._derive_component_type_from_type_hints(component_fields.get(model_field))
                if derived_type:
                    model_value["type"] = derived_type

            if self._is_component(model_value):
                model_args[model_field] = self._create_nested_component(model, model_field, model_value, config)
            elif isinstance(model_value, list):
                vals = []
                for v in model_value:
                    if isinstance(v, dict) and "type" not in v and model_field in component_fields:
                        derived_type = self._derive_component_type_from_type_hints(component_fields.get(model_field))
                        if derived_type:
                            v["type"] = derived_type
                    if self._is_component(v):
                        vals.append(self._create_nested_component(model, model_field, v, config))
                    else:
                        vals.append(v)
                model_args[model_field] = vals

        kwargs = {class_field: model_args[class_field] for class_field in component_fields.keys() if class_field in model_args}
        return custom_component_class(**kwargs)

    @staticmethod
    def _get_class_from_fully_qualified_class_name(full_qualified_class_name: str) -> Any:
        split = full_qualified_class_name.split(".")
        module = ".".join(split[:-1])
        class_name = split[-1]
        try:
            return getattr(importlib.import_module(module), class_name)
        except AttributeError:
            raise ValueError(f"Could not load class {full_qualified_class_name}.")

    @staticmethod
    def _derive_component_type_from_type_hints(field_type: Any) -> Optional[str]:
        interface = field_type
        while True:
            origin = get_origin(interface)
            if origin:
                # Unnest types until we reach the raw type
                # List[T] -> T
                # Optional[List[T]] -> T
                args = get_args(interface)
                interface = args[0]
            else:
                break
        if isinstance(interface, type) and not ModelToComponentFactory.is_builtin_type(interface):
            return interface.__name__
        return None

    @staticmethod
    def is_builtin_type(cls: Optional[Type[Any]]) -> bool:
        if not cls:
            return False
        return cls.__module__ == "builtins"

    @staticmethod
    def _extract_missing_parameters(error: TypeError) -> List[str]:
        parameter_search = re.search(r"keyword-only.*:\s(.*)", str(error))
        if parameter_search:
            return re.findall(r"\'(.+?)\'", parameter_search.group(1))
        else:
            return []

    def _create_nested_component(self, model: Any, model_field: str, model_value: Any, config: Config) -> Any:
        type_name = model_value.get("type", None)
        if not type_name:
            # If no type is specified, we can assume this is a dictionary object which can be returned instead of a subcomponent
            return model_value

        model_type = self.TYPE_NAME_TO_MODEL.get(type_name, None)
        if model_type:
            parsed_model = model_type.parse_obj(model_value)
            try:
                # To improve usability of the language, certain fields are shared between components. This can come in the form of
                # a parent component passing some of its fields to a child component or the parent extracting fields from other child
                # components and passing it to others. One example is the DefaultPaginator referencing the HttpRequester url_base
                # while constructing a SimpleRetriever. However, custom components don't support this behavior because they are created
                # generically in create_custom_component(). This block allows developers to specify extra arguments in $parameters that
                # are needed by a component and could not be shared.
                model_constructor = self.PYDANTIC_MODEL_TO_CONSTRUCTOR.get(parsed_model.__class__)
                constructor_kwargs = inspect.getfullargspec(model_constructor).kwonlyargs
                model_parameters = model_value.get("$parameters", {})
                matching_parameters = {kwarg: model_parameters[kwarg] for kwarg in constructor_kwargs if kwarg in model_parameters}
                return self._create_component_from_model(model=parsed_model, config=config, **matching_parameters)
            except TypeError as error:
                missing_parameters = self._extract_missing_parameters(error)
                if missing_parameters:
                    raise ValueError(
                        f"Error creating component '{type_name}' with parent custom component {model.class_name}: Please provide "
                        + ", ".join((f"{type_name}.$parameters.{parameter}" for parameter in missing_parameters))
                    )
                raise TypeError(f"Error creating component '{type_name}' with parent custom component {model.class_name}: {error}")
        else:
            raise ValueError(
                f"Error creating custom component {model.class_name}. Subcomponent creation has not been implemented for '{type_name}'"
            )

    @staticmethod
    def _is_component(model_value: Any) -> bool:
        return isinstance(model_value, dict) and model_value.get("type") is not None

    def create_datetime_based_cursor(self, model: DatetimeBasedCursorModel, config: Config, **kwargs: Any) -> DatetimeBasedCursor:
        start_datetime: Union[str, MinMaxDatetime] = (
            model.start_datetime if isinstance(model.start_datetime, str) else self.create_min_max_datetime(model.start_datetime, config)
        )
        end_datetime: Union[str, MinMaxDatetime, None] = None
        if model.is_data_feed and model.end_datetime:
            raise ValueError("Data feed does not support end_datetime")
        if model.end_datetime:
            end_datetime = (
                model.end_datetime if isinstance(model.end_datetime, str) else self.create_min_max_datetime(model.end_datetime, config)
            )

        end_time_option = (
            RequestOption(
                inject_into=RequestOptionType(model.end_time_option.inject_into.value),
                field_name=model.end_time_option.field_name,
                parameters=model.parameters or {},
            )
            if model.end_time_option
            else None
        )
        start_time_option = (
            RequestOption(
                inject_into=RequestOptionType(model.start_time_option.inject_into.value),
                field_name=model.start_time_option.field_name,
                parameters=model.parameters or {},
            )
            if model.start_time_option
            else None
        )

        return DatetimeBasedCursor(
            cursor_field=model.cursor_field,
            cursor_datetime_formats=model.cursor_datetime_formats if model.cursor_datetime_formats else [],
            cursor_granularity=model.cursor_granularity,
            datetime_format=model.datetime_format,
            end_datetime=end_datetime,
            start_datetime=start_datetime,
            step=model.step,
            end_time_option=end_time_option,
            lookback_window=model.lookback_window,
            start_time_option=start_time_option,
            partition_field_end=model.partition_field_end,
            partition_field_start=model.partition_field_start,
            message_repository=self._message_repository,
            config=config,
            parameters=model.parameters or {},
        )

    def create_declarative_stream(self, model: DeclarativeStreamModel, config: Config, **kwargs: Any) -> DeclarativeStream:
        # When constructing a declarative stream, we assemble the incremental_sync component and retriever's partition_router field
        # components if they exist into a single CartesianProductStreamSlicer. This is then passed back as an argument when constructing the
        # Retriever. This is done in the declarative stream not the retriever to support custom retrievers. The custom create methods in
        # the factory only support passing arguments to the component constructors, whereas this performs a merge of all slicers into one.
        combined_slicers = self._merge_stream_slicers(model=model, config=config)

        primary_key = model.primary_key.__root__ if model.primary_key else None
        stop_condition_on_cursor = (
            model.incremental_sync and hasattr(model.incremental_sync, "is_data_feed") and model.incremental_sync.is_data_feed
        )
        transformations = []
        if model.transformations:
            for transformation_model in model.transformations:
                transformations.append(self._create_component_from_model(model=transformation_model, config=config))
        retriever = self._create_component_from_model(
            model=model.retriever,
            config=config,
            name=model.name,
            primary_key=primary_key,
            stream_slicer=combined_slicers,
            stop_condition_on_cursor=stop_condition_on_cursor,
            transformations=transformations,
        )
        cursor_field = model.incremental_sync.cursor_field if model.incremental_sync else None

<<<<<<< HEAD
        state_transformations = [self._create_component_from_model(state_migration, config, partition_routers=model.retriever.partition_router, cursor=model.incremental_sync, parameters=model.parameters)
                                 for state_migration in model.state_migrations]\
            if model.state_migrations else []
=======
        if model.state_migrations:
            state_transformations = [
                self._create_component_from_model(state_migration, config, partition_routers=model.retriever.partition_router, cursor=model.incremental_sync, parameters=model.parameters)  # type: ignore # there is a type check
                for state_migration in model.state_migrations
            ]
        else:
            state_transformations = []
>>>>>>> 354b55b4

        if model.schema_loader:
            schema_loader = self._create_component_from_model(model=model.schema_loader, config=config)
        else:
            options = model.parameters or {}
            if "name" not in options:
                options["name"] = model.name
            schema_loader = DefaultSchemaLoader(config=config, parameters=options)

        return DeclarativeStream(
            name=model.name or "",
            primary_key=primary_key,
            retriever=retriever,
            schema_loader=schema_loader,
            stream_cursor_field=cursor_field or "",
            state_migrations=state_transformations,
            config=config,
            parameters=model.parameters or {},
        )

    def _merge_stream_slicers(self, model: DeclarativeStreamModel, config: Config) -> Optional[StreamSlicer]:
        stream_slicer = None
        if hasattr(model.retriever, "partition_router") and model.retriever.partition_router:
            stream_slicer_model = model.retriever.partition_router
            if isinstance(stream_slicer_model, list):
                stream_slicer = CartesianProductStreamSlicer(
                    [self._create_component_from_model(model=slicer, config=config) for slicer in stream_slicer_model], parameters={}
                )
            else:
                stream_slicer = self._create_component_from_model(model=stream_slicer_model, config=config)

        if model.incremental_sync and stream_slicer:
            incremental_sync_model = model.incremental_sync
            return PerPartitionCursor(
                cursor_factory=CursorFactory(
                    lambda: self._create_component_from_model(model=incremental_sync_model, config=config),
                ),
                partition_router=stream_slicer,
            )
        elif model.incremental_sync:
            return self._create_component_from_model(model=model.incremental_sync, config=config) if model.incremental_sync else None
        elif stream_slicer:
            return stream_slicer
        else:
            return None

    def create_default_error_handler(self, model: DefaultErrorHandlerModel, config: Config, **kwargs: Any) -> DefaultErrorHandler:
        backoff_strategies = []
        if model.backoff_strategies:
            for backoff_strategy_model in model.backoff_strategies:
                backoff_strategies.append(self._create_component_from_model(model=backoff_strategy_model, config=config))
        else:
            backoff_strategies.append(DEFAULT_BACKOFF_STRATEGY(config=config, parameters=model.parameters or {}))

        response_filters = []
        if model.response_filters:
            for response_filter_model in model.response_filters:
                response_filters.append(self._create_component_from_model(model=response_filter_model, config=config))
        else:
            response_filters.append(
                HttpResponseFilter(
                    ResponseAction.RETRY,
                    http_codes=HttpResponseFilter.DEFAULT_RETRIABLE_ERRORS,
                    config=config,
                    parameters=model.parameters or {},
                )
            )
            response_filters.append(HttpResponseFilter(ResponseAction.IGNORE, config=config, parameters=model.parameters or {}))

        return DefaultErrorHandler(
            backoff_strategies=backoff_strategies,
            max_retries=model.max_retries,
            response_filters=response_filters,
            config=config,
            parameters=model.parameters or {},
        )

    def create_default_paginator(
        self, model: DefaultPaginatorModel, config: Config, *, url_base: str, cursor_used_for_stop_condition: Optional[Cursor] = None
    ) -> Union[DefaultPaginator, PaginatorTestReadDecorator]:
        decoder = self._create_component_from_model(model=model.decoder, config=config) if model.decoder else JsonDecoder(parameters={})
        page_size_option = (
            self._create_component_from_model(model=model.page_size_option, config=config) if model.page_size_option else None
        )
        page_token_option = (
            self._create_component_from_model(model=model.page_token_option, config=config) if model.page_token_option else None
        )
        pagination_strategy = self._create_component_from_model(model=model.pagination_strategy, config=config)
        if cursor_used_for_stop_condition:
            pagination_strategy = StopConditionPaginationStrategyDecorator(
                pagination_strategy, CursorStopCondition(cursor_used_for_stop_condition)
            )

        paginator = DefaultPaginator(
            decoder=decoder,
            page_size_option=page_size_option,
            page_token_option=page_token_option,
            pagination_strategy=pagination_strategy,
            url_base=url_base,
            config=config,
            parameters=model.parameters or {},
        )
        if self._limit_pages_fetched_per_slice:
            return PaginatorTestReadDecorator(paginator, self._limit_pages_fetched_per_slice)
        return paginator

    def create_dpath_extractor(self, model: DpathExtractorModel, config: Config, **kwargs: Any) -> DpathExtractor:
        decoder = self._create_component_from_model(model.decoder, config=config) if model.decoder else JsonDecoder(parameters={})
        model_field_path: List[Union[InterpolatedString, str]] = [x for x in model.field_path]
        return DpathExtractor(decoder=decoder, field_path=model_field_path, config=config, parameters=model.parameters or {})

    @staticmethod
    def create_exponential_backoff_strategy(model: ExponentialBackoffStrategyModel, config: Config) -> ExponentialBackoffStrategy:
        return ExponentialBackoffStrategy(factor=model.factor or 5, parameters=model.parameters or {}, config=config)

    def create_http_requester(self, model: HttpRequesterModel, config: Config, *, name: str) -> HttpRequester:
        authenticator = (
            self._create_component_from_model(model=model.authenticator, config=config, url_base=model.url_base, name=name)
            if model.authenticator
            else None
        )
        error_handler = (
            self._create_component_from_model(model=model.error_handler, config=config)
            if model.error_handler
            else DefaultErrorHandler(backoff_strategies=[], response_filters=[], config=config, parameters=model.parameters or {})
        )

        request_options_provider = InterpolatedRequestOptionsProvider(
            request_body_data=model.request_body_data,
            request_body_json=model.request_body_json,
            request_headers=model.request_headers,
            request_parameters=model.request_parameters,
            config=config,
            parameters=model.parameters or {},
        )

        assert model.use_cache is not None  # for mypy
        assert model.http_method is not None  # for mypy

        assert model.use_cache is not None  # for mypy

        return HttpRequester(
            name=name,
            url_base=model.url_base,
            path=model.path,
            authenticator=authenticator,
            error_handler=error_handler,
            http_method=HttpMethod[model.http_method.value],
            request_options_provider=request_options_provider,
            config=config,
            disable_retries=self._disable_retries,
            parameters=model.parameters or {},
            message_repository=self._message_repository,
            use_cache=model.use_cache,
        )

    @staticmethod
    def create_http_response_filter(model: HttpResponseFilterModel, config: Config, **kwargs: Any) -> HttpResponseFilter:
        action = ResponseAction(model.action.value)
        http_codes = (
            set(model.http_codes) if model.http_codes else set()
        )  # JSON schema notation has no set data type. The schema enforces an array of unique elements

        return HttpResponseFilter(
            action=action,
            error_message=model.error_message or "",
            error_message_contains=model.error_message_contains or "",
            http_codes=http_codes,
            predicate=model.predicate or "",
            config=config,
            parameters=model.parameters or {},
        )

    @staticmethod
    def create_inline_schema_loader(model: InlineSchemaLoaderModel, config: Config, **kwargs: Any) -> InlineSchemaLoader:
        return InlineSchemaLoader(schema=model.schema_ or {}, parameters={})

    @staticmethod
    def create_json_decoder(model: JsonDecoderModel, config: Config, **kwargs: Any) -> JsonDecoder:
        return JsonDecoder(parameters={})

    @staticmethod
    def create_json_file_schema_loader(model: JsonFileSchemaLoaderModel, config: Config, **kwargs: Any) -> JsonFileSchemaLoader:
        return JsonFileSchemaLoader(file_path=model.file_path or "", config=config, parameters=model.parameters or {})

    @staticmethod
    def create_list_partition_router(model: ListPartitionRouterModel, config: Config, **kwargs: Any) -> ListPartitionRouter:
        request_option = (
            RequestOption(
                inject_into=RequestOptionType(model.request_option.inject_into.value),
                field_name=model.request_option.field_name,
                parameters=model.parameters or {},
            )
            if model.request_option
            else None
        )
        return ListPartitionRouter(
            cursor_field=model.cursor_field,
            request_option=request_option,
            values=model.values,
            config=config,
            parameters=model.parameters or {},
        )

    @staticmethod
    def create_min_max_datetime(model: MinMaxDatetimeModel, config: Config, **kwargs: Any) -> MinMaxDatetime:
        return MinMaxDatetime(
            datetime=model.datetime,
            datetime_format=model.datetime_format or "",
            max_datetime=model.max_datetime or "",
            min_datetime=model.min_datetime or "",
            parameters=model.parameters or {},
        )

    @staticmethod
    def create_no_auth(model: NoAuthModel, config: Config, **kwargs: Any) -> NoAuth:
        return NoAuth(parameters=model.parameters or {})

    @staticmethod
    def create_no_pagination(model: NoPaginationModel, config: Config, **kwargs: Any) -> NoPagination:
        return NoPagination(parameters={})

    def create_oauth_authenticator(self, model: OAuthAuthenticatorModel, config: Config, **kwargs: Any) -> DeclarativeOauth2Authenticator:
        if model.refresh_token_updater:
            # ignore type error because fixing it would have a lot of dependencies, revisit later
            return DeclarativeSingleUseRefreshTokenOauth2Authenticator(  # type: ignore
                config,
                InterpolatedString.create(model.token_refresh_endpoint, parameters=model.parameters or {}).eval(config),
                access_token_name=InterpolatedString.create(
                    model.access_token_name or "access_token", parameters=model.parameters or {}
                ).eval(config),
                refresh_token_name=model.refresh_token_updater.refresh_token_name,
                expires_in_name=InterpolatedString.create(model.expires_in_name or "expires_in", parameters=model.parameters or {}).eval(
                    config
                ),
                client_id=InterpolatedString.create(model.client_id, parameters=model.parameters or {}).eval(config),
                client_secret=InterpolatedString.create(model.client_secret, parameters=model.parameters or {}).eval(config),
                access_token_config_path=model.refresh_token_updater.access_token_config_path,
                refresh_token_config_path=model.refresh_token_updater.refresh_token_config_path,
                token_expiry_date_config_path=model.refresh_token_updater.token_expiry_date_config_path,
                grant_type=InterpolatedString.create(model.grant_type or "refresh_token", parameters=model.parameters or {}).eval(config),
                refresh_request_body=InterpolatedMapping(model.refresh_request_body or {}, parameters=model.parameters or {}).eval(config),
                scopes=model.scopes,
                token_expiry_date_format=model.token_expiry_date_format,
                message_repository=self._message_repository,
                refresh_token_error_status_codes=model.refresh_token_updater.refresh_token_error_status_codes,
                refresh_token_error_key=model.refresh_token_updater.refresh_token_error_key,
                refresh_token_error_values=model.refresh_token_updater.refresh_token_error_values,
            )
        # ignore type error because fixing it would have a lot of dependencies, revisit later
        return DeclarativeOauth2Authenticator(  # type: ignore
            access_token_name=model.access_token_name or "access_token",
            client_id=model.client_id,
            client_secret=model.client_secret,
            expires_in_name=model.expires_in_name or "expires_in",
            grant_type=model.grant_type or "refresh_token",
            refresh_request_body=model.refresh_request_body,
            refresh_token=model.refresh_token,
            scopes=model.scopes,
            token_expiry_date=model.token_expiry_date,
            token_expiry_date_format=model.token_expiry_date_format,  # type: ignore
            token_expiry_is_time_of_expiration=bool(model.token_expiry_date_format),
            token_refresh_endpoint=model.token_refresh_endpoint,
            config=config,
            parameters=model.parameters or {},
            message_repository=self._message_repository,
        )

    @staticmethod
    def create_offset_increment(model: OffsetIncrementModel, config: Config, **kwargs: Any) -> OffsetIncrement:
        return OffsetIncrement(
            page_size=model.page_size,
            config=config,
            inject_on_first_request=model.inject_on_first_request or False,
            parameters=model.parameters or {},
        )

    @staticmethod
    def create_page_increment(model: PageIncrementModel, config: Config, **kwargs: Any) -> PageIncrement:
        return PageIncrement(
            page_size=model.page_size,
            config=config,
            start_from_page=model.start_from_page or 0,
            inject_on_first_request=model.inject_on_first_request or False,
            parameters=model.parameters or {},
        )

    def create_parent_stream_config(self, model: ParentStreamConfigModel, config: Config, **kwargs: Any) -> ParentStreamConfig:
        declarative_stream = self._create_component_from_model(model.stream, config=config)
        request_option = self._create_component_from_model(model.request_option, config=config) if model.request_option else None
        return ParentStreamConfig(
            parent_key=model.parent_key,
            request_option=request_option,
            stream=declarative_stream,
            partition_field=model.partition_field,
            config=config,
            parameters=model.parameters or {},
        )

    @staticmethod
    def create_record_filter(model: RecordFilterModel, config: Config, **kwargs: Any) -> RecordFilter:
        return RecordFilter(condition=model.condition or "", config=config, parameters=model.parameters or {})

    @staticmethod
    def create_request_path(model: RequestPathModel, config: Config, **kwargs: Any) -> RequestPath:
        return RequestPath(parameters={})

    @staticmethod
    def create_request_option(model: RequestOptionModel, config: Config, **kwargs: Any) -> RequestOption:
        inject_into = RequestOptionType(model.inject_into.value)
        return RequestOption(field_name=model.field_name, inject_into=inject_into, parameters={})

    def create_record_selector(
        self,
        model: RecordSelectorModel,
        config: Config,
        *,
        transformations: List[RecordTransformation],
        **kwargs: Any,
    ) -> RecordSelector:
        assert model.schema_normalization is not None  # for mypy
        extractor = self._create_component_from_model(model=model.extractor, config=config)
        record_filter = self._create_component_from_model(model.record_filter, config=config) if model.record_filter else None
        schema_normalization = TypeTransformer(SCHEMA_TRANSFORMER_TYPE_MAPPING[model.schema_normalization])

        return RecordSelector(
            extractor=extractor,
            config=config,
            record_filter=record_filter,
            transformations=transformations,
            schema_normalization=schema_normalization,
            parameters=model.parameters or {},
        )

    @staticmethod
    def create_remove_fields(model: RemoveFieldsModel, config: Config, **kwargs: Any) -> RemoveFields:
        return RemoveFields(field_pointers=model.field_pointers, condition=model.condition or "", parameters={})

    def create_selective_authenticator(self, model: SelectiveAuthenticatorModel, config: Config, **kwargs: Any) -> DeclarativeAuthenticator:
        authenticators = {name: self._create_component_from_model(model=auth, config=config) for name, auth in model.authenticators.items()}
        # SelectiveAuthenticator will return instance of DeclarativeAuthenticator or raise ValueError error
        return SelectiveAuthenticator(  # type: ignore[abstract]
            config=config,
            authenticators=authenticators,
            authenticator_selection_path=model.authenticator_selection_path,
            **kwargs,
        )

    @staticmethod
    def create_legacy_session_token_authenticator(
        model: LegacySessionTokenAuthenticatorModel, config: Config, *, url_base: str, **kwargs: Any
    ) -> LegacySessionTokenAuthenticator:
        return LegacySessionTokenAuthenticator(
            api_url=url_base,
            header=model.header,
            login_url=model.login_url,
            password=model.password or "",
            session_token=model.session_token or "",
            session_token_response_key=model.session_token_response_key or "",
            username=model.username or "",
            validate_session_url=model.validate_session_url,
            config=config,
            parameters=model.parameters or {},
        )

    def create_simple_retriever(
        self,
        model: SimpleRetrieverModel,
        config: Config,
        *,
        name: str,
        primary_key: Optional[Union[str, List[str], List[List[str]]]],
        stream_slicer: Optional[StreamSlicer],
        stop_condition_on_cursor: bool = False,
        transformations: List[RecordTransformation],
    ) -> SimpleRetriever:
        requester = self._create_component_from_model(model=model.requester, config=config, name=name)
        record_selector = self._create_component_from_model(model=model.record_selector, config=config, transformations=transformations)
        url_base = model.requester.url_base if hasattr(model.requester, "url_base") else requester.get_url_base()
        stream_slicer = stream_slicer or SinglePartitionRouter(parameters={})
        cursor = stream_slicer if isinstance(stream_slicer, Cursor) else None

        cursor_used_for_stop_condition = cursor if stop_condition_on_cursor else None
        paginator = (
            self._create_component_from_model(
                model=model.paginator,
                config=config,
                url_base=url_base,
                cursor_used_for_stop_condition=cursor_used_for_stop_condition,
            )
            if model.paginator
            else NoPagination(parameters={})
        )

        ignore_stream_slicer_parameters_on_paginated_requests = model.ignore_stream_slicer_parameters_on_paginated_requests or False

        if self._limit_slices_fetched or self._emit_connector_builder_messages:
            return SimpleRetrieverTestReadDecorator(
                name=name,
                paginator=paginator,
                primary_key=primary_key,
                requester=requester,
                record_selector=record_selector,
                stream_slicer=stream_slicer,
                cursor=cursor,
                config=config,
                maximum_number_of_slices=self._limit_slices_fetched or 5,
                ignore_stream_slicer_parameters_on_paginated_requests=ignore_stream_slicer_parameters_on_paginated_requests,
                parameters=model.parameters or {},
            )
        return SimpleRetriever(
            name=name,
            paginator=paginator,
            primary_key=primary_key,
            requester=requester,
            record_selector=record_selector,
            stream_slicer=stream_slicer,
            cursor=cursor,
            config=config,
            ignore_stream_slicer_parameters_on_paginated_requests=ignore_stream_slicer_parameters_on_paginated_requests,
            parameters=model.parameters or {},
        )

    @staticmethod
    def create_spec(model: SpecModel, config: Config, **kwargs: Any) -> Spec:
        return Spec(
            connection_specification=model.connection_specification,
            documentation_url=model.documentation_url,
            advanced_auth=model.advanced_auth,
            parameters={},
        )

    def create_substream_partition_router(
        self, model: SubstreamPartitionRouterModel, config: Config, **kwargs: Any
    ) -> SubstreamPartitionRouter:
        parent_stream_configs = []
        if model.parent_stream_configs:
            parent_stream_configs.extend(
                [
                    self._create_message_repository_substream_wrapper(model=parent_stream_config, config=config)
                    for parent_stream_config in model.parent_stream_configs
                ]
            )

        return SubstreamPartitionRouter(parent_stream_configs=parent_stream_configs, parameters=model.parameters or {}, config=config)

    def _create_message_repository_substream_wrapper(self, model: ParentStreamConfigModel, config: Config) -> Any:
        substream_factory = ModelToComponentFactory(
            limit_pages_fetched_per_slice=self._limit_pages_fetched_per_slice,
            limit_slices_fetched=self._limit_slices_fetched,
            emit_connector_builder_messages=self._emit_connector_builder_messages,
            disable_retries=self._disable_retries,
            message_repository=LogAppenderMessageRepositoryDecorator(
                {"airbyte_cdk": {"stream": {"is_substream": True}}, "http": {"is_auxiliary": True}},
                self._message_repository,
                self._evaluate_log_level(self._emit_connector_builder_messages),
            ),
        )
        return substream_factory._create_component_from_model(model=model, config=config)

    @staticmethod
    def create_wait_time_from_header(model: WaitTimeFromHeaderModel, config: Config, **kwargs: Any) -> WaitTimeFromHeaderBackoffStrategy:
        return WaitTimeFromHeaderBackoffStrategy(header=model.header, parameters=model.parameters or {}, config=config, regex=model.regex)

    @staticmethod
    def create_wait_until_time_from_header(
        model: WaitUntilTimeFromHeaderModel, config: Config, **kwargs: Any
    ) -> WaitUntilTimeFromHeaderBackoffStrategy:
        return WaitUntilTimeFromHeaderBackoffStrategy(
            header=model.header, parameters=model.parameters or {}, config=config, min_wait=model.min_wait, regex=model.regex
        )

    def get_message_repository(self) -> MessageRepository:
        return self._message_repository

    def _evaluate_log_level(self, emit_connector_builder_messages: bool) -> Level:
        return Level.DEBUG if emit_connector_builder_messages else Level.INFO<|MERGE_RESOLUTION|>--- conflicted
+++ resolved
@@ -176,10 +176,7 @@
             CustomRecordFilterModel: self.create_custom_component,
             CustomRequesterModel: self.create_custom_component,
             CustomRetrieverModel: self.create_custom_component,
-<<<<<<< HEAD
-=======
             CustomSchemaLoader: self.create_custom_component,
->>>>>>> 354b55b4
             CustomStateMigration: self.create_custom_component,
             CustomPaginationStrategyModel: self.create_custom_component,
             CustomPartitionRouterModel: self.create_custom_component,
@@ -196,10 +193,6 @@
             InlineSchemaLoaderModel: self.create_inline_schema_loader,
             JsonDecoderModel: self.create_json_decoder,
             JsonFileSchemaLoaderModel: self.create_json_file_schema_loader,
-<<<<<<< HEAD
-            LegacySessionTokenAuthenticator: self.create_legacy_session_token_authenticator,
-=======
->>>>>>> 354b55b4
             LegacyToPerPartitionStateMigrationModel: self.create_legacy_to_per_partition_state_migration,
             ListPartitionRouterModel: self.create_list_partition_router,
             MinMaxDatetimeModel: self.create_min_max_datetime,
@@ -327,15 +320,6 @@
             parameters=model.parameters or {},
         )
 
-<<<<<<< HEAD
-    def create_legacy_to_per_partition_state_migration(self, model: LegacyToPerPartitionsStateMigrationModel, config, partition_routers, cursor, parameters):
-        return LegacyToPerPartitionStateMigration(
-            partition_routers,
-            cursor,
-            config,
-            parameters
-        )
-=======
     def create_legacy_to_per_partition_state_migration(
         self,
         _: LegacyToPerPartitionStateMigrationModel,
@@ -345,7 +329,6 @@
         parameters: Mapping[str, Any],
     ) -> LegacyToPerPartitionStateMigration:
         return LegacyToPerPartitionStateMigration(partition_router, datetime_based_cursor, config, parameters)
->>>>>>> 354b55b4
 
     def create_session_token_authenticator(
         self, model: SessionTokenAuthenticatorModel, config: Config, name: str, **kwargs: Any
@@ -625,11 +608,6 @@
         )
         cursor_field = model.incremental_sync.cursor_field if model.incremental_sync else None
 
-<<<<<<< HEAD
-        state_transformations = [self._create_component_from_model(state_migration, config, partition_routers=model.retriever.partition_router, cursor=model.incremental_sync, parameters=model.parameters)
-                                 for state_migration in model.state_migrations]\
-            if model.state_migrations else []
-=======
         if model.state_migrations:
             state_transformations = [
                 self._create_component_from_model(state_migration, config, partition_routers=model.retriever.partition_router, cursor=model.incremental_sync, parameters=model.parameters)  # type: ignore # there is a type check
@@ -637,7 +615,6 @@
             ]
         else:
             state_transformations = []
->>>>>>> 354b55b4
 
         if model.schema_loader:
             schema_loader = self._create_component_from_model(model=model.schema_loader, config=config)
