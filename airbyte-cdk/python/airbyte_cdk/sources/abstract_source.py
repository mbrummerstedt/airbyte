--- conflicted
+++ resolved
@@ -27,11 +27,7 @@
 from airbyte_cdk.sources.streams.http.http import HttpStream
 from airbyte_cdk.sources.utils.record_helper import stream_data_to_airbyte_message
 from airbyte_cdk.sources.utils.schema_helpers import InternalConfig, split_config
-<<<<<<< HEAD
-from airbyte_cdk.sources.utils.transform import TypeTransformer
 from airbyte_cdk.utils.concurrent import ConcurrentStreamReader
-=======
->>>>>>> 65c9d9ad
 from airbyte_cdk.utils.event_timing import create_timer
 from airbyte_cdk.utils.traced_exception import AirbyteTracedException
 
@@ -293,50 +289,39 @@
         configured_stream: ConfiguredAirbyteStream,
         internal_config: InternalConfig,
     ) -> Iterator[AirbyteMessage]:
-<<<<<<< HEAD
         total_records_counter = 0
         if stream_instance.max_workers > 1:
             with ConcurrentStreamReader(stream_instance, configured_stream) as reader:
-                for record in reader:
-                    yield self._as_airbyte_record(configured_stream.stream.name, record)
-                    total_records_counter += 1
-                    if self._limit_reached(internal_config, total_records_counter):
-                        return
+                for record_data_or_message in reader:
+                    message = self._get_message(record_data_or_message, stream_instance)
+                    yield message
+                    if message.type == MessageType.RECORD:
+                        total_records_counter += 1
+                        if self._limit_reached(internal_config, total_records_counter):
+                            return
         else:
             slices = stream_instance.stream_slices(sync_mode=SyncMode.full_refresh, cursor_field=configured_stream.cursor_field)
-            for slice in slices:
-                records = stream_instance.read_records(
-                    stream_slice=slice,
+            logger.debug(
+                f"Processing stream slices for {configured_stream.stream.name} (sync_mode: full_refresh)", extra={"stream_slices": slices}
+            )
+            for _slice in slices:
+                if logger.isEnabledFor(logging.DEBUG):
+                    yield AirbyteMessage(
+                        type=MessageType.LOG,
+                        log=AirbyteLogMessage(level=Level.INFO, message=f"{self.SLICE_LOG_PREFIX}{json.dumps(_slice, default=str)}"),
+                    )
+                record_data_or_messages = stream_instance.read_records(
+                    stream_slice=_slice,
                     sync_mode=SyncMode.full_refresh,
                     cursor_field=configured_stream.cursor_field,
                 )
-                for record in records:
-                    yield self._as_airbyte_record(configured_stream.stream.name, record)
-=======
-        slices = stream_instance.stream_slices(sync_mode=SyncMode.full_refresh, cursor_field=configured_stream.cursor_field)
-        logger.debug(
-            f"Processing stream slices for {configured_stream.stream.name} (sync_mode: full_refresh)", extra={"stream_slices": slices}
-        )
-        total_records_counter = 0
-        for _slice in slices:
-            if logger.isEnabledFor(logging.DEBUG):
-                yield AirbyteMessage(
-                    type=MessageType.LOG,
-                    log=AirbyteLogMessage(level=Level.INFO, message=f"{self.SLICE_LOG_PREFIX}{json.dumps(_slice, default=str)}"),
-                )
-            record_data_or_messages = stream_instance.read_records(
-                stream_slice=_slice,
-                sync_mode=SyncMode.full_refresh,
-                cursor_field=configured_stream.cursor_field,
-            )
-            for record_data_or_message in record_data_or_messages:
-                message = self._get_message(record_data_or_message, stream_instance)
-                yield message
-                if message.type == MessageType.RECORD:
->>>>>>> 65c9d9ad
-                    total_records_counter += 1
-                    if self._limit_reached(internal_config, total_records_counter):
-                        return
+                for record_data_or_message in record_data_or_messages:
+                    message = self._get_message(record_data_or_message, stream_instance)
+                    yield message
+                    if message.type == MessageType.RECORD:
+                        total_records_counter += 1
+                        if self._limit_reached(internal_config, total_records_counter):
+                            return
 
     def _checkpoint_state(self, stream: Stream, stream_state, state_manager: ConnectorStateManager):
         # First attempt to retrieve the current state using the stream's state property. We receive an AttributeError if the state
