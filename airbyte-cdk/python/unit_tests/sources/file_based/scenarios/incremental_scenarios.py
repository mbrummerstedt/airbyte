#
# Copyright (c) 2023 Airbyte, Inc., all rights reserved.
#

from airbyte_cdk.testing.scenario_builder import IncrementalScenarioConfig, TestScenarioBuilder

single_csv_input_state_is_earlier_scenario = (
    TestScenarioBuilder()
    .set_name("single_csv_input_state_is_earlier")
    .set_config(
        {
            "streams": [
                {
                    "name": "stream1",
                    "file_type": "csv",
                    "globs": ["*.csv"],
                    "validation_policy": "emit_record",
                }
            ]
        }
    )
    .source_builder.set_files(
        {
            "a.csv": {
                "contents": [
                    ("col1", "col2"),
                    ("val11", "val12"),
                    ("val21", "val22"),
                ],
                "last_modified": "2023-06-05T03:54:07.000Z",
            }
        }
    )
    .source_builder.set_file_type("csv")
    .set_incremental_scenario_config(IncrementalScenarioConfig(
        input_state=[{
            "type": "STREAM",
            "stream": {
                "stream_state": {
                    "history": {
                        "some_old_file.csv": "2023-06-01T03:54:07.000000Z"
                    },
                },
                "stream_descriptor": {"name": "stream1"}
            }
        }
        ],
    ))
    .set_expected_records(
        [
            {"data": {"col1": "val11", "col2": "val12", "_ab_source_file_last_modified": "2023-06-05T03:54:07Z", "_ab_source_file_url": "a.csv"}, "stream": "stream1"},
            {"data": {"col1": "val21", "col2": "val22", "_ab_source_file_last_modified": "2023-06-05T03:54:07Z", "_ab_source_file_url": "a.csv"}, "stream": "stream1"},
            {
                "stream1": {
                    "history": {
                        "some_old_file.csv": "2023-06-01T03:54:07.000000Z",
                        "a.csv": "2023-06-05T03:54:07.000000Z"
                    },
                }
            }
        ]
    )
    .set_expected_catalog(
        {
            "streams": [
                {
                    "default_cursor_field": ["_ab_source_file_last_modified"],
                    "source_defined_cursor": True,
                    "supported_sync_modes": ["full_refresh", "incremental"],
                    "json_schema": {
                        "type": "object",
                        "properties": {
                            "col1": {
                                "type": "string",
                            }, "col2": {
                                "type": "string",
                            },
                            "_ab_source_file_last_modified": {
                                "type": "string"
                            },
                            "_ab_source_file_url": {
                                "type": "string"
                            },
                        }
                    },
                    "name": "stream1",
                }
            ]
        }
    )
).build()

single_csv_file_is_skipped_if_same_modified_at_as_in_history = (
    TestScenarioBuilder()
    .set_name("single_csv_file_is_skipped_if_same_modified_at_as_in_history")
    .set_config(
        {
            "streams": [
                {
                    "name": "stream1",
                    "file_type": "csv",
                    "globs": ["*.csv"],
                    "validation_policy": "emit_record",
                }
            ]
        }
    )
    .source_builder.set_files(
        {
            "a.csv": {
                "contents": [
                    ("col1", "col2"),
                    ("val11", "val12"),
                    ("val21", "val22"),
                ],
                "last_modified": "2023-06-05T03:54:07.000Z",
            }
        }
    )
    .source_builder.set_file_type("csv")
    .set_incremental_scenario_config(IncrementalScenarioConfig(
        input_state=[{
            "type": "STREAM",
            "stream": {
                "stream_state": {
                    "history": {
                        "a.csv": "2023-06-05T03:54:07.000000Z"
                    },
                },
                "stream_descriptor": {"name": "stream1"}
            }
        }
        ],
    ))
    .set_expected_records(
        [
            {
                "stream1": {
                    "history": {
                        "a.csv": "2023-06-05T03:54:07.000000Z"
                    },
                }
            }
        ]
    )
    .set_expected_catalog(
        {
            "streams": [
                {
                    "default_cursor_field": ["_ab_source_file_last_modified"],
                    "source_defined_cursor": True,
                    "supported_sync_modes": ["full_refresh", "incremental"],
                    "json_schema": {
                        "type": "object",
                        "properties": {
                            "col1": {
                                "type": "string",
                            }, "col2": {
                                "type": "string",
                            },
                            "_ab_source_file_last_modified": {
                                "type": "string"
                            },
                            "_ab_source_file_url": {
                                "type": "string"
                            },
                        }
                    },
                    "name": "stream1",
                }
            ]
        }
    )
).build()

single_csv_file_is_synced_if_modified_at_is_more_recent_than_in_history = (
    TestScenarioBuilder()
    .set_name("single_csv_file_is_synced_if_modified_at_is_more_recent_than_in_history")
    .set_config(
        {
            "streams": [
                {
                    "name": "stream1",
                    "file_type": "csv",
                    "globs": ["*.csv"],
                    "validation_policy": "emit_record",
                }
            ]
        }
    )
    .source_builder.set_files(
        {
            "a.csv": {
                "contents": [
                    ("col1", "col2"),
                    ("val11", "val12"),
                    ("val21", "val22"),
                ],
                "last_modified": "2023-06-05T03:54:07.000Z",
            }
        }
    )
    .source_builder.set_file_type("csv")
    .set_incremental_scenario_config(IncrementalScenarioConfig(
        input_state=[{
            "type": "STREAM",
            "stream": {
                "stream_state": {
                    "history": {
                        "a.csv": "2023-06-01T03:54:07.000000Z"
                    },
                },
                "stream_descriptor": {"name": "stream1"}
            }
        }
        ],
    ))
    .set_expected_records(
        [
            {"data": {"col1": "val11", "col2": "val12", "_ab_source_file_last_modified": "2023-06-05T03:54:07Z", "_ab_source_file_url": "a.csv"}, "stream": "stream1"},
            {"data": {"col1": "val21", "col2": "val22", "_ab_source_file_last_modified": "2023-06-05T03:54:07Z", "_ab_source_file_url": "a.csv"}, "stream": "stream1"},
            {
                "stream1": {
                    "history": {
                        "a.csv": "2023-06-05T03:54:07.000000Z"
                    },
                }
            }
        ]
    )
    .set_expected_catalog(
        {
            "streams": [
                {
                    "default_cursor_field": ["_ab_source_file_last_modified"],
                    "source_defined_cursor": True,
                    "supported_sync_modes": ["full_refresh", "incremental"],
                    "json_schema": {
                        "type": "object",
                        "properties": {
                            "col1": {
                                "type": "string",
                            }, "col2": {
                                "type": "string",
                            },
                            "_ab_source_file_last_modified": {
                                "type": "string"
                            },
                            "_ab_source_file_url": {
                                "type": "string"
                            },
                        }
                    },
                    "name": "stream1",
                }
            ]
        }
    )
).build()

single_csv_no_input_state_scenario = (
    TestScenarioBuilder()
    .set_name("single_csv_input_state_is_earlier_again")
    .set_config(
        {
            "streams": [
                {
                    "name": "stream1",
                    "file_type": "csv",
                    "globs": ["*.csv"],
                    "validation_policy": "emit_record",
                }
            ]
        }
    )
    .source_builder.set_files(
        {
            "a.csv": {
                "contents": [
                    ("col1", "col2"),
                    ("val11", "val12"),
                    ("val21", "val22"),
                ],
                "last_modified": "2023-06-05T03:54:07.000000Z",
            }
        }
    )
    .source_builder.set_file_type("csv")
    .set_expected_catalog(
        {
            "streams": [
                {
                    "default_cursor_field": ["_ab_source_file_last_modified"],
                    "source_defined_cursor": True,
                    "supported_sync_modes": ["full_refresh", "incremental"],
                    "json_schema": {
                        "type": "object",
                        "properties": {
                            "col1": {
                                "type": "string",
                            }, "col2": {
                                "type": "string",
                            },
                            "_ab_source_file_last_modified": {
                                "type": "string"
                            },
                            "_ab_source_file_url": {
                                "type": "string"
                            },
                        }
                    },
                    "name": "stream1",
                }
            ]
        }
    )
    .set_expected_records(
        [
            {"data": {"col1": "val11", "col2": "val12", "_ab_source_file_last_modified": "2023-06-05T03:54:07Z", "_ab_source_file_url": "a.csv"}, "stream": "stream1"},
            {"data": {"col1": "val21", "col2": "val22", "_ab_source_file_last_modified": "2023-06-05T03:54:07Z", "_ab_source_file_url": "a.csv"}, "stream": "stream1"},
            {
                "stream1": {
                    "history": {
                        "a.csv": "2023-06-05T03:54:07.000000Z"
                    },
                }
            }
        ]
    )
    .set_incremental_scenario_config(IncrementalScenarioConfig(
        input_state=[],
    ))).build()

multi_csv_same_timestamp_scenario = (
    TestScenarioBuilder()
    .set_name("multi_csv_same_timestamp")
    .set_config(
        {
            "streams": [
                {
                    "name": "stream1",
                    "file_type": "csv",
                    "globs": ["*.csv"],
                    "validation_policy": "emit_record",
                }
            ]
        }
    )
    .source_builder.set_files(
        {
            "a.csv": {
                "contents": [
                    ("col1", "col2"),
                    ("val11a", "val12a"),
                    ("val21a", "val22a"),
                ],
                "last_modified": "2023-06-05T03:54:07.000000Z",
            },
            "b.csv": {
                "contents": [
                    ("col1", "col2", "col3"),
                    ("val11b", "val12b", "val13b"),
                    ("val21b", "val22b", "val23b"),
                ],
                "last_modified": "2023-06-05T03:54:07.000000Z",
            },
        }
    )
    .source_builder.set_file_type("csv")
    .set_expected_catalog(
        {
            "streams": [
                {
                    "default_cursor_field": ["_ab_source_file_last_modified"],
                    "json_schema": {
                        "type": "object",
                        "properties": {
                            "col1": {
                                "type": "string",
                            },
                            "col2": {
                                "type": "string",
                            },
                            "col3": {
                                "type": "string",
                            },
                            "_ab_source_file_last_modified": {
                                "type": "string"
                            },
                            "_ab_source_file_url": {
                                "type": "string"
                            },
                        }
                    },
                    "name": "stream1",
                    "source_defined_cursor": True,
                    "supported_sync_modes": ["full_refresh", "incremental"],
                }
            ]
        }
    )
    .set_expected_records(
        [
            {"data": {"col1": "val11a", "col2": "val12a", "_ab_source_file_last_modified": "2023-06-05T03:54:07Z", "_ab_source_file_url": "a.csv"}, "stream": "stream1"},
            {"data": {"col1": "val21a", "col2": "val22a", "_ab_source_file_last_modified": "2023-06-05T03:54:07Z", "_ab_source_file_url": "a.csv"}, "stream": "stream1"},
            {"data": {"col1": "val11b", "col2": "val12b", "col3": "val13b", "_ab_source_file_last_modified": "2023-06-05T03:54:07Z",
             "_ab_source_file_url": "b.csv"}, "stream": "stream1"},
            {"data": {"col1": "val21b", "col2": "val22b", "col3": "val23b", "_ab_source_file_last_modified": "2023-06-05T03:54:07Z",
             "_ab_source_file_url": "b.csv"}, "stream": "stream1"},
            {
                "stream1": {
                    "history": {
                        "a.csv": "2023-06-05T03:54:07.000000Z",
                        "b.csv": "2023-06-05T03:54:07.000000Z"
                    },
                }
            }
        ]
    )
    .set_incremental_scenario_config(IncrementalScenarioConfig(
        input_state=[],
    ))).build()

single_csv_input_state_is_later_scenario = (
    TestScenarioBuilder()
    .set_name("single_csv_input_state_is_later")
    .set_config(
        {
            "streams": [
                {
                    "name": "stream1",
                    "file_type": "csv",
                    "globs": ["*.csv"],
                    "validation_policy": "emit_record",
                }
            ]
        }
    )
    .source_builder.set_files(
        {
            "a.csv": {
                "contents": [
                    ("col1", "col2"),
                    ("val11", "val12"),
                    ("val21", "val22"),
                ],
                "last_modified": "2023-06-05T03:54:07.000000Z",
            }
        }
    )
    .source_builder.set_file_type("csv")
    .set_expected_catalog(
        {
            "streams": [
                {
                    "default_cursor_field": ["_ab_source_file_last_modified"],
                    "source_defined_cursor": True,
                    "supported_sync_modes": ["full_refresh", "incremental"],
                    "json_schema": {
                        "type": "object",
                        "properties": {
                            "col1": {
                                "type": "string",
                            }, "col2": {
                                "type": "string",
                            },
                            "_ab_source_file_last_modified": {
                                "type": "string"
                            },
                            "_ab_source_file_url": {
                                "type": "string"
                            },
                        }
                    },
                    "name": "stream1",
                }
            ]
        }
    )
    .set_expected_records(
        [
            {"data": {"col1": "val11", "col2": "val12", "_ab_source_file_last_modified": "2023-06-05T03:54:07Z", "_ab_source_file_url": "a.csv"}, "stream": "stream1"},
            {"data": {"col1": "val21", "col2": "val22", "_ab_source_file_last_modified": "2023-06-05T03:54:07Z", "_ab_source_file_url": "a.csv"}, "stream": "stream1"},
            {
                "stream1": {
                    "history": {
                        "recent_file.csv": "2023-07-15T23:59:59.000000Z",
                        "a.csv": "2023-06-05T03:54:07.000000Z",
                    },
                }
            }
        ]
    )
    .set_incremental_scenario_config(IncrementalScenarioConfig(
        input_state=[{
            "type": "STREAM",
            "stream": {
                "stream_state": {
                    "history": {
                        "recent_file.csv": "2023-07-15T23:59:59.000000Z"
                    }
                },
                "stream_descriptor": {"name": "stream1"}
            }
        }
        ],
    ))).build()

multi_csv_different_timestamps_scenario = (
    TestScenarioBuilder()
    .set_name("multi_csv_stream_different_timestamps")
    .set_config(
        {
            "streams": [
                {
                    "name": "stream1",
                    "file_type": "csv",
                    "globs": ["*.csv"],
                    "validation_policy": "emit_record",
                }
            ]
        }
    )
    .source_builder.set_files(
        {
            "a.csv": {
                "contents": [
                    ("col1", "col2"),
                    ("val11a", "val12a"),
                    ("val21a", "val22a"),
                ],
                "last_modified": "2023-06-04T03:54:07.000000Z",
            },
            "b.csv": {
                "contents": [
                    ("col1", "col2", "col3"),
                    ("val11b", "val12b", "val13b"),
                    ("val21b", "val22b", "val23b"),
                ],
                "last_modified": "2023-06-05T03:54:07.000000Z",
            },
        }
    )
    .source_builder.set_file_type("csv")
    .set_expected_catalog(
        {
            "streams": [
                {
                    "default_cursor_field": ["_ab_source_file_last_modified"],
                    "json_schema": {
                        "type": "object",
                        "properties": {
                            "col1": {
                                "type": "string",
                            },
                            "col2": {
                                "type": "string",
                            },
                            "col3": {
                                "type": "string",
                            },
                            "_ab_source_file_last_modified": {
                                "type": "string"
                            },
                            "_ab_source_file_url": {
                                "type": "string"
                            },
                        }
                    },
                    "name": "stream1",
                    "source_defined_cursor": True,
                    "supported_sync_modes": ["full_refresh", "incremental"],
                }
            ]
        }
    )
    .set_expected_records(
        [
            {"data": {"col1": "val11a", "col2": "val12a", "_ab_source_file_last_modified": "2023-06-04T03:54:07Z", "_ab_source_file_url": "a.csv"}, "stream": "stream1"},
            {"data": {"col1": "val21a", "col2": "val22a", "_ab_source_file_last_modified": "2023-06-04T03:54:07Z", "_ab_source_file_url": "a.csv"}, "stream": "stream1"},
            {
                "stream1": {
                    "history": {
                        "a.csv": "2023-06-04T03:54:07.000000Z",
                    },
                }
            },
            {"data": {"col1": "val11b", "col2": "val12b", "col3": "val13b", "_ab_source_file_last_modified": "2023-06-05T03:54:07Z",
             "_ab_source_file_url": "b.csv"}, "stream": "stream1"},
            {"data": {"col1": "val21b", "col2": "val22b", "col3": "val23b", "_ab_source_file_last_modified": "2023-06-05T03:54:07Z",
             "_ab_source_file_url": "b.csv"}, "stream": "stream1"},
            {
                "stream1": {
                    "history": {
                        "a.csv": "2023-06-04T03:54:07.000000Z",
                        "b.csv": "2023-06-05T03:54:07.000000Z"
                    },
                }
            }
        ]
    )
    .set_incremental_scenario_config(IncrementalScenarioConfig(
        input_state=[],
    ))).build()

multi_csv_per_timestamp_scenario = (
    TestScenarioBuilder()
    .set_name("multi_csv_per_timestamp")
    .set_config(
        {
            "streams": [
                {
                    "name": "stream1",
                    "file_type": "csv",
                    "globs": ["*.csv"],
                    "validation_policy": "emit_record",
                }
            ]
        }
    )
    .source_builder.set_files(
        {
            "a.csv": {
                "contents": [
                    ("col1", "col2"),
                    ("val11a", "val12a"),
                    ("val21a", "val22a"),
                ],
                "last_modified": "2023-06-05T03:54:07.000000Z",
            },
            "b.csv": {
                "contents": [
                    ("col1", "col2", "col3"),
                    ("val11b", "val12b", "val13b"),
                    ("val21b", "val22b", "val23b"),
                ],
                "last_modified": "2023-06-05T03:54:07.000000Z",
            },
            "c.csv": {
                "contents": [
                    ("col1", "col2", "col3"),
                    ("val11c", "val12c", "val13c"),
                    ("val21c", "val22c", "val23c"),
                ],
                "last_modified": "2023-06-06T03:54:07.000000Z",
            },
        }
    )
    .source_builder.set_file_type("csv")
    .set_expected_catalog(
        {
            "streams": [
                {
                    "default_cursor_field": ["_ab_source_file_last_modified"],
                    "json_schema": {
                        "type": "object",
                        "properties": {
                            "col1": {
                                "type": "string",
                            },
                            "col2": {
                                "type": "string",
                            },
                            "col3": {
                                "type": "string",
                            },
                            "_ab_source_file_last_modified": {
                                "type": "string"
                            },
                            "_ab_source_file_url": {
                                "type": "string"
                            },
                        }
                    },
                    "name": "stream1",
                    "source_defined_cursor": True,
                    "supported_sync_modes": ["full_refresh", "incremental"],
                }
            ]
        }
    )
    .set_expected_records(
        [
            {"data": {"col1": "val11a", "col2": "val12a", "_ab_source_file_last_modified": "2023-06-05T03:54:07Z", "_ab_source_file_url": "a.csv"}, "stream": "stream1"},
            {"data": {"col1": "val21a", "col2": "val22a", "_ab_source_file_last_modified": "2023-06-05T03:54:07Z", "_ab_source_file_url": "a.csv"}, "stream": "stream1"},
            {"data": {"col1": "val11b", "col2": "val12b", "col3": "val13b", "_ab_source_file_last_modified": "2023-06-05T03:54:07Z",
             "_ab_source_file_url": "b.csv"}, "stream": "stream1"},
            {"data": {"col1": "val21b", "col2": "val22b", "col3": "val23b", "_ab_source_file_last_modified": "2023-06-05T03:54:07Z",
             "_ab_source_file_url": "b.csv"}, "stream": "stream1"},
            {
                "stream1": {
                    "history": {
                        "a.csv": "2023-06-05T03:54:07.000000Z",
                        "b.csv": "2023-06-05T03:54:07.000000Z"
                    },
                }
            },
            {"data": {"col1": "val11c", "col2": "val12c", "col3": "val13c", "_ab_source_file_last_modified": "2023-06-06T03:54:07Z",
             "_ab_source_file_url": "c.csv"}, "stream": "stream1"},
            {"data": {"col1": "val21c", "col2": "val22c", "col3": "val23c", "_ab_source_file_last_modified": "2023-06-06T03:54:07Z",
             "_ab_source_file_url": "c.csv"}, "stream": "stream1"},
            {
                "stream1": {
                    "history": {
                        "a.csv": "2023-06-05T03:54:07.000000Z",
                        "b.csv": "2023-06-05T03:54:07.000000Z",
                        "c.csv": "2023-06-06T03:54:07.000000Z"
                    },
                }
            },
        ]
    )
    .set_incremental_scenario_config(IncrementalScenarioConfig(
        input_state=[],
    ))).build()

multi_csv_skip_file_if_already_in_history = (
    TestScenarioBuilder()
    .set_name("skip_files_already_in_history")
    .set_config(
        {
            "streams": [
                {
                    "name": "stream1",
                    "file_type": "csv",
                    "globs": ["*.csv"],
                    "validation_policy": "emit_record",
                }
            ]
        }
    )
    .source_builder.set_files(
        {
            "a.csv": {
                "contents": [
                    ("col1", "col2"),
                    ("val11a", "val12a"),
                    ("val21a", "val22a"),
                ],
                "last_modified": "2023-06-05T03:54:07.000000Z",
            },
            "b.csv": {
                "contents": [
                    ("col1", "col2", "col3"),
                    ("val11b", "val12b", "val13b"),
                    ("val21b", "val22b", "val23b"),
                ],
                "last_modified": "2023-06-05T03:54:07.000000Z",
            },
            "c.csv": {
                "contents": [
                    ("col1", "col2", "col3"),
                    ("val11c", "val12c", "val13c"),
                    ("val21c", "val22c", "val23c"),
                ],
                "last_modified": "2023-06-06T03:54:07.000000Z",
            },
        }
    )
    .source_builder.set_file_type("csv")
    .set_expected_catalog(
        {
            "streams": [
                {
                    "default_cursor_field": ["_ab_source_file_last_modified"],
                    "json_schema": {
                        "type": "object",
                        "properties": {
                            "col1": {
                                "type": "string",
                            },
                            "col2": {
                                "type": "string",
                            },
                            "col3": {
                                "type": "string",
                            },
                            "_ab_source_file_last_modified": {
                                "type": "string"
                            },
                            "_ab_source_file_url": {
                                "type": "string"
                            },
                        }
                    },
                    "name": "stream1",
                    "source_defined_cursor": True,
                    "supported_sync_modes": ["full_refresh", "incremental"],
                }
            ]
        }
    )
    .set_expected_records(
        [
            # {"data": {"col1": "val11a", "col2": "val12a"}, "stream": "stream1"}, # this file is skipped
            # {"data": {"col1": "val21a", "col2": "val22a"}, "stream": "stream1"}, # this file is skipped
            {"data": {"col1": "val11b", "col2": "val12b", "col3": "val13b", "_ab_source_file_last_modified": "2023-06-05T03:54:07Z",
             "_ab_source_file_url": "b.csv"}, "stream": "stream1"},
            {"data": {"col1": "val21b", "col2": "val22b", "col3": "val23b", "_ab_source_file_last_modified": "2023-06-05T03:54:07Z",
             "_ab_source_file_url": "b.csv"}, "stream": "stream1"},
            {
                "stream1": {
                    "history": {
                        "a.csv": "2023-06-05T03:54:07.000000Z",
                        "b.csv": "2023-06-05T03:54:07.000000Z"
                    },
                }
            },
            {"data": {"col1": "val11c", "col2": "val12c", "col3": "val13c", "_ab_source_file_last_modified": "2023-06-06T03:54:07Z",
             "_ab_source_file_url": "c.csv"}, "stream": "stream1"},
            {"data": {"col1": "val21c", "col2": "val22c", "col3": "val23c", "_ab_source_file_last_modified": "2023-06-06T03:54:07Z",
             "_ab_source_file_url": "c.csv"}, "stream": "stream1"},
            {
                "stream1": {
                    "history": {
                        "a.csv": "2023-06-05T03:54:07.000000Z",
                        "b.csv": "2023-06-05T03:54:07.000000Z",
                        "c.csv": "2023-06-06T03:54:07.000000Z"
                    },
                }
            },
        ]
    )
    .set_incremental_scenario_config(IncrementalScenarioConfig(
        input_state=[{
            "type": "STREAM",
            "stream": {
                "stream_state": {
                    "history": {"a.csv": "2023-06-05T03:54:07.000000Z"}
                },
                "stream_descriptor": {"name": "stream1"}
            }
        }
        ],
    ))).build()

multi_csv_include_missing_files_within_history_range = (
    TestScenarioBuilder()
    .set_name("include_missing_files_within_history_range")
    .set_config(
        {
            "streams": [
                {
                    "name": "stream1",
                    "file_type": "csv",
                    "globs": ["*.csv"],
                    "validation_policy": "emit_record",
                }
            ]
        }
    )
    .source_builder.set_files(
        {
            "a.csv": {
                "contents": [
                    ("col1", "col2"),
                    ("val11a", "val12a"),
                    ("val21a", "val22a"),
                ],
                "last_modified": "2023-06-05T03:54:07.000000Z",
            },
            "b.csv": {
                "contents": [
                    ("col1", "col2", "col3"),
                    ("val11b", "val12b", "val13b"),
                    ("val21b", "val22b", "val23b"),
                ],
                "last_modified": "2023-06-05T03:54:07.000000Z",
            },
            "c.csv": {
                "contents": [
                    ("col1", "col2", "col3"),
                    ("val11c", "val12c", "val13c"),
                    ("val21c", "val22c", "val23c"),
                ],
                "last_modified": "2023-06-06T03:54:07.000000Z",
            },
        }
    )
    .source_builder.set_file_type("csv")
    .set_expected_catalog(
        {
            "streams": [
                {
                    "default_cursor_field": ["_ab_source_file_last_modified"],
                    "json_schema": {
                        "type": "object",
                        "properties": {
                            "col1": {
                                "type": "string",
                            },
                            "col2": {
                                "type": "string",
                            },
                            "col3": {
                                "type": "string",
                            },
                            "_ab_source_file_last_modified": {
                                "type": "string"
                            },
                            "_ab_source_file_url": {
                                "type": "string"
                            },
                        },
                    },
                    "name": "stream1",
                    "source_defined_cursor": True,
                    "supported_sync_modes": ["full_refresh", "incremental"],
                }
            ]
        }
    )
    .set_expected_records(
        [
            # {"data": {"col1": "val11a", "col2": "val12a"}, "stream": "stream1"}, # this file is skipped
            # {"data": {"col1": "val21a", "col2": "val22a"}, "stream": "stream1"}, # this file is skipped
            {"data": {"col1": "val11b", "col2": "val12b", "col3": "val13b", "_ab_source_file_last_modified": "2023-06-05T03:54:07Z",
             "_ab_source_file_url": "b.csv"}, "stream": "stream1"},
            {"data": {"col1": "val21b", "col2": "val22b", "col3": "val23b", "_ab_source_file_last_modified": "2023-06-05T03:54:07Z",
             "_ab_source_file_url": "b.csv"}, "stream": "stream1"},
            # {"data": {"col1": "val11c", "col2": "val12c", "col3": "val13c"}, "stream": "stream1"}, # this file is skipped
            # {"data": {"col1": "val21c", "col2": "val22c", "col3": "val23c"}, "stream": "stream1"}, # this file is skipped
            {
                "stream1": {
                    "history": {
                        "a.csv": "2023-06-05T03:54:07.000000Z",
                        "b.csv": "2023-06-05T03:54:07.000000Z",
                        "c.csv": "2023-06-06T03:54:07.000000Z"
                    },
                }
            },
        ]
    )
    .set_incremental_scenario_config(IncrementalScenarioConfig(
        input_state=[{
            "type": "STREAM",
            "stream": {
                "stream_state": {
                    "history": {
                        "a.csv": "2023-06-05T03:54:07.000000Z",
                        "c.csv": "2023-06-06T03:54:07.000000Z"
                    },
                },
                "stream_descriptor": {"name": "stream1"}
            }
        }
        ],
    ))).build()

multi_csv_remove_old_files_if_history_is_full_scenario = (
    TestScenarioBuilder()
    .set_name("multi_csv_remove_old_files_if_history_is_full")
    .set_config(
        {
            "streams": [
                {
                    "name": "stream1",
                    "file_type": "csv",
                    "globs": ["*.csv"],
                    "validation_policy": "emit_record",
                }
            ]
        }
    )
    .source_builder.set_files(
        {
            "a.csv": {
                "contents": [
                    ("col1", "col2"),
                    ("val11a", "val12a"),
                    ("val21a", "val22a"),
                ],
                "last_modified": "2023-06-06T03:54:07.000000Z",
            },
            "b.csv": {
                "contents": [
                    ("col1", "col2", "col3"),
                    ("val11b", "val12b", "val13b"),
                    ("val21b", "val22b", "val23b"),
                ],
                "last_modified": "2023-06-07T03:54:07.000000Z",
            },
            "c.csv": {
                "contents": [
                    ("col1", "col2", "col3"),
                    ("val11c", "val12c", "val13c"),
                    ("val21c", "val22c", "val23c"),
                ],
                "last_modified": "2023-06-10T03:54:07.000000Z",
            },
        }
    )
<<<<<<< HEAD
    .source_builder.set_file_type("csv")
=======
    .set_file_type("csv")
    .set_max_history_size(3)
>>>>>>> 0a2cd5f7
    .set_expected_catalog(
        {
            "streams": [
                {
                    "default_cursor_field": ["_ab_source_file_last_modified"],
                    "json_schema": {
                        "type": "object",
                        "properties": {
                            "col1": {
                                "type": "string",
                            },
                            "col2": {
                                "type": "string",
                            },
                            "col3": {
                                "type": "string",
                            },
                            "_ab_source_file_last_modified": {
                                "type": "string"
                            },
                            "_ab_source_file_url": {
                                "type": "string"
                            },
                        }
                    },
                    "name": "stream1",
                    "source_defined_cursor": True,
                    "supported_sync_modes": ["full_refresh", "incremental"],
                }
            ]
        }
    )
    .set_expected_records(
        [
            {"data": {"col1": "val11a", "col2": "val12a", "_ab_source_file_last_modified": "2023-06-06T03:54:07Z", "_ab_source_file_url": "a.csv"}, "stream": "stream1"},
            {"data": {"col1": "val21a", "col2": "val22a", "_ab_source_file_last_modified": "2023-06-06T03:54:07Z", "_ab_source_file_url": "a.csv"}, "stream": "stream1"},
            {
                "stream1": {
                    "history": {
                        "very_old_file.csv": "2023-06-02T03:54:07.000000Z",
                        "old_file_same_timestamp_as_a.csv": "2023-06-06T03:54:07.000000Z",
                        "a.csv": "2023-06-06T03:54:07.000000Z",
                    },
                }
            },
            {"data": {"col1": "val11b", "col2": "val12b", "col3": "val13b", "_ab_source_file_last_modified": "2023-06-07T03:54:07Z",
             "_ab_source_file_url": "b.csv"}, "stream": "stream1"},
            {"data": {"col1": "val21b", "col2": "val22b", "col3": "val23b", "_ab_source_file_last_modified": "2023-06-07T03:54:07Z",
             "_ab_source_file_url": "b.csv"}, "stream": "stream1"},
            {
                "stream1": {
                    "history": {
                        "old_file_same_timestamp_as_a.csv": "2023-06-06T03:54:07.000000Z",
                        "a.csv": "2023-06-06T03:54:07.000000Z",
                        "b.csv": "2023-06-07T03:54:07.000000Z",
                    },
                }
            },
            {"data": {"col1": "val11c", "col2": "val12c", "col3": "val13c", "_ab_source_file_last_modified": "2023-06-10T03:54:07Z",
             "_ab_source_file_url": "c.csv"}, "stream": "stream1"},
            {"data": {"col1": "val21c", "col2": "val22c", "col3": "val23c", "_ab_source_file_last_modified": "2023-06-10T03:54:07Z",
             "_ab_source_file_url": "c.csv"}, "stream": "stream1"},
            {
                "stream1": {
                    "history": {
                        "old_file_same_timestamp_as_a.csv": "2023-06-06T03:54:07.000000Z",
                        "b.csv": "2023-06-07T03:54:07.000000Z",
                        "c.csv": "2023-06-10T03:54:07.000000Z"
                    },
                }
            },
        ]
    )
    .set_incremental_scenario_config(IncrementalScenarioConfig(
        input_state=[{
            "type": "STREAM",
            "stream": {
                "stream_state": {
                    "history": {
                        "very_very_old_file.csv": "2023-06-01T03:54:07.000000Z",
                        "very_old_file.csv": "2023-06-02T03:54:07.000000Z",
                        "old_file_same_timestamp_as_a.csv": "2023-06-06T03:54:07.000000Z",
                    },
                },
                "stream_descriptor": {"name": "stream1"}
            }
        }
        ],
    ))).build()

multi_csv_same_timestamp_more_files_than_history_size_scenario = (
    TestScenarioBuilder()
    .set_name("multi_csv_same_timestamp_more_files_than_history_size")
    .set_config(
        {
            "streams": [
                {
                    "name": "stream1",
                    "file_type": "csv",
                    "globs": ["*.csv"],
                    "validation_policy": "emit_record",
                    "days_to_sync_if_history_is_full": 3,
                }
            ]
        }
    )
    .source_builder.set_files(
        {
            "b.csv": {
                "contents": [
                    ("col1", "col2", "col3"),
                    ("val11b", "val12b", "val13b"),
                    ("val21b", "val22b", "val23b"),
                ],
                "last_modified": "2023-06-05T03:54:07.000000Z",
            },
            "a.csv": {
                "contents": [
                    ("col1", "col2"),
                    ("val11a", "val12a"),
                    ("val21a", "val22a"),
                ],
                "last_modified": "2023-06-05T03:54:07.000000Z",
            },
            "c.csv": {
                "contents": [
                    ("col1", "col2", "col3"),
                    ("val11c", "val12c", "val13c"),
                    ("val21c", "val22c", "val23c"),
                ],
                "last_modified": "2023-06-05T03:54:07.000000Z",
            },
            "d.csv": {
                "contents": [
                    ("col1", "col2", "col3"),
                    ("val11d", "val12d", "val13d"),
                    ("val21d", "val22d", "val23d"),
                ],
                "last_modified": "2023-06-05T03:54:07.000000Z",
            },
        }
    )
<<<<<<< HEAD
    .source_builder.set_file_type("csv")
=======
    .set_file_type("csv")
    .set_max_history_size(3)
>>>>>>> 0a2cd5f7
    .set_expected_catalog(
        {
            "streams": [
                {
                    "default_cursor_field": ["_ab_source_file_last_modified"],
                    "json_schema": {
                        "type": "object",
                        "properties": {
                            "col1": {
                                "type": "string",
                            },
                            "col2": {
                                "type": "string",
                            },
                            "col3": {
                                "type": "string",
                            },
                            "_ab_source_file_last_modified": {
                                "type": "string"
                            },
                            "_ab_source_file_url": {
                                "type": "string"
                            },
                        }
                    },
                    "name": "stream1",
                    "source_defined_cursor": True,
                    "supported_sync_modes": ["full_refresh", "incremental"],
                }
            ]
        }
    )
    .set_expected_records(
        [
            {"data": {"col1": "val11a", "col2": "val12a", "_ab_source_file_last_modified": "2023-06-05T03:54:07Z", "_ab_source_file_url": "a.csv"}, "stream": "stream1"},
            {"data": {"col1": "val21a", "col2": "val22a", "_ab_source_file_last_modified": "2023-06-05T03:54:07Z", "_ab_source_file_url": "a.csv"}, "stream": "stream1"},
            {"data": {"col1": "val11b", "col2": "val12b", "col3": "val13b", "_ab_source_file_last_modified": "2023-06-05T03:54:07Z",
             "_ab_source_file_url": "b.csv"}, "stream": "stream1"},
            {"data": {"col1": "val21b", "col2": "val22b", "col3": "val23b", "_ab_source_file_last_modified": "2023-06-05T03:54:07Z",
             "_ab_source_file_url": "b.csv"}, "stream": "stream1"},
            {"data": {"col1": "val11c", "col2": "val12c", "col3": "val13c", "_ab_source_file_last_modified": "2023-06-05T03:54:07Z",
             "_ab_source_file_url": "c.csv"}, "stream": "stream1"},
            {"data": {"col1": "val21c", "col2": "val22c", "col3": "val23c", "_ab_source_file_last_modified": "2023-06-05T03:54:07Z",
             "_ab_source_file_url": "c.csv"}, "stream": "stream1"},
            {"data": {"col1": "val11d", "col2": "val12d", "col3": "val13d", "_ab_source_file_last_modified": "2023-06-05T03:54:07Z",
             "_ab_source_file_url": "d.csv"}, "stream": "stream1"},
            {"data": {"col1": "val21d", "col2": "val22d", "col3": "val23d", "_ab_source_file_last_modified": "2023-06-05T03:54:07Z",
             "_ab_source_file_url": "d.csv"}, "stream": "stream1"},
            {
                "stream1": {
                    "history": {
                        "b.csv": "2023-06-05T03:54:07.000000Z",
                        "c.csv": "2023-06-05T03:54:07.000000Z",
                        "d.csv": "2023-06-05T03:54:07.000000Z",
                    },
                }
            }
        ]
    )
    .set_incremental_scenario_config(IncrementalScenarioConfig(
        input_state=[],
    ))).build()

multi_csv_sync_recent_files_if_history_is_incomplete_scenario = (
    TestScenarioBuilder()
    .set_name("multi_csv_sync_recent_files_if_history_is_incomplete")
    .set_config(
        {
            "streams": [
                {
                    "name": "stream1",
                    "file_type": "csv",
                    "globs": ["*.csv"],
                    "validation_policy": "emit_record",
                    "days_to_sync_if_history_is_full": 3,
                }
            ]
        }
    )
    .source_builder.set_files(
        {
            "a.csv": {
                "contents": [
                    ("col1", "col2"),
                    ("val11a", "val12a"),
                    ("val21a", "val22a"),
                ],
                "last_modified": "2023-06-05T03:54:07.000000Z",
            },
            "b.csv": {
                "contents": [
                    ("col1", "col2", "col3"),
                    ("val11b", "val12b", "val13b"),
                    ("val21b", "val22b", "val23b"),
                ],
                "last_modified": "2023-06-05T03:54:07.000000Z",
            },
            "c.csv": {
                "contents": [
                    ("col1", "col2", "col3"),
                    ("val11c", "val12c", "val13c"),
                    ("val21c", "val22c", "val23c"),
                ],
                "last_modified": "2023-06-05T03:54:07.000000Z",
            },
            "d.csv": {
                "contents": [
                    ("col1", "col2", "col3"),
                    ("val11d", "val12d", "val13d"),
                    ("val21d", "val22d", "val23d"),
                ],
                "last_modified": "2023-06-05T03:54:07.000000Z",
            },
        }
    )
<<<<<<< HEAD
    .source_builder.set_file_type("csv")
=======
    .set_max_history_size(3)
    .set_file_type("csv")
>>>>>>> 0a2cd5f7
    .set_expected_catalog(
        {
            "streams": [
                {
                    "default_cursor_field": ["_ab_source_file_last_modified"],
                    "json_schema": {
                        "type": "object",
                        "properties": {
                            "col1": {
                                "type": "string",
                            },
                            "col2": {
                                "type": "string",
                            },
                            "col3": {
                                "type": "string",
                            },
                            "_ab_source_file_last_modified": {
                                "type": "string"
                            },
                            "_ab_source_file_url": {
                                "type": "string"
                            },
                        }
                    },
                    "name": "stream1",
                    "source_defined_cursor": True,
                    "supported_sync_modes": ["full_refresh", "incremental"],
                }
            ]
        }
    )
    .set_expected_records(
        [
            {
                "stream1": {
                    "history": {
                        "b.csv": "2023-06-05T03:54:07.000000Z",
                        "c.csv": "2023-06-05T03:54:07.000000Z",
                        "d.csv": "2023-06-05T03:54:07.000000Z",
                    },
                }
            }
        ]
    )
    .set_incremental_scenario_config(IncrementalScenarioConfig(
        input_state=[{
            "type": "STREAM",
            "stream": {
                "stream_state": {
                    "history": {
                        "b.csv": "2023-06-05T03:54:07.000000Z",
                        "c.csv": "2023-06-05T03:54:07.000000Z",
                        "d.csv": "2023-06-05T03:54:07.000000Z",
                    },
                },
                "stream_descriptor": {"name": "stream1"}
            }
        }
        ],
    ))).build()

multi_csv_sync_files_within_time_window_if_history_is_incomplete__different_timestamps_scenario = (
    TestScenarioBuilder()
    .set_name("multi_csv_sync_recent_files_if_history_is_incomplete__different_timestamps")
    .set_config(
        {
            "streams": [
                {
                    "name": "stream1",
                    "file_type": "csv",
                    "globs": ["*.csv"],
                    "validation_policy": "emit_record",
                    "days_to_sync_if_history_is_full": 3,
                }
            ]
        }
    )
    .source_builder.set_files(
        {
            "a.csv": {
                "contents": [
                    ("col1", "col2"),
                    ("val11a", "val12a"),
                    ("val21a", "val22a"),
                ],
                "last_modified": "2023-06-05T03:54:07.000000Z",
            },
            "b.csv": {
                "contents": [
                    ("col1", "col2", "col3"),
                    ("val11b", "val12b", "val13b"),
                    ("val21b", "val22b", "val23b"),
                ],
                "last_modified": "2023-06-06T03:54:07.000000Z",
            },
            "c.csv": {
                "contents": [
                    ("col1", "col2", "col3"),
                    ("val11c", "val12c", "val13c"),
                    ("val21c", "val22c", "val23c"),
                ],
                "last_modified": "2023-06-07T03:54:07.000000Z",
            },
            "d.csv": {
                "contents": [
                    ("col1", "col2", "col3"),
                    ("val11d", "val12d", "val13d"),
                    ("val21d", "val22d", "val23d"),
                ],
                "last_modified": "2023-06-08T03:54:07.000000Z",
            },
        }
    )
<<<<<<< HEAD
    .source_builder.set_file_type("csv")
=======
    .set_file_type("csv")
    .set_max_history_size(3)
>>>>>>> 0a2cd5f7
    .set_expected_catalog(
        {
            "streams": [
                {
                    "default_cursor_field": ["_ab_source_file_last_modified"],
                    "json_schema": {
                        "type": "object",
                        "properties": {
                            "col1": {
                                "type": "string",
                            },
                            "col2": {
                                "type": "string",
                            },
                            "col3": {
                                "type": "string",
                            },
                            "_ab_source_file_last_modified": {
                                "type": "string"
                            },
                            "_ab_source_file_url": {
                                "type": "string"
                            },
                        }
                    },
                    "name": "stream1",
                    "source_defined_cursor": True,
                    "supported_sync_modes": ["full_refresh", "incremental"],
                }
            ]
        }
    )
    .set_expected_records(
        [
            # {"data": {"col1": "val11a", "col2": "val12a"}, "stream": "stream1"}, # This file is skipped because it is older than the time_window
            # {"data": {"col1": "val21a", "col2": "val22a"}, "stream": "stream1"},
            {"data": {"col1": "val11b", "col2": "val12b", "col3": "val13b", "_ab_source_file_last_modified": "2023-06-06T03:54:07Z",
             "_ab_source_file_url": "b.csv"}, "stream": "stream1"},
            {"data": {"col1": "val21b", "col2": "val22b", "col3": "val23b", "_ab_source_file_last_modified": "2023-06-06T03:54:07Z",
             "_ab_source_file_url": "b.csv"}, "stream": "stream1"},
            {
                "stream1": {
                    "history": {
                        "c.csv": "2023-06-07T03:54:07.000000Z",
                        "d.csv": "2023-06-08T03:54:07.000000Z",
                        "e.csv": "2023-06-08T03:54:07.000000Z",
                    },
                }
            },
        ]
    )
    .set_incremental_scenario_config(IncrementalScenarioConfig(
        input_state=[{
            "type": "STREAM",
            "stream": {
                "stream_state": {
                    "history": {
                        "c.csv": "2023-06-07T03:54:07.000000Z",
                        "d.csv": "2023-06-08T03:54:07.000000Z",
                        "e.csv": "2023-06-08T03:54:07.000000Z",
                    },
                },
                "stream_descriptor": {"name": "stream1"}
            }
        }
        ],
    ))).build()

multi_csv_sync_files_within_history_time_window_if_history_is_incomplete_different_timestamps_scenario = (
    TestScenarioBuilder()
    .set_name("multi_csv_sync_files_within_history_time_window_if_history_is_incomplete_different_timestamps")
    .set_config(
        {
            "streams": [
                {
                    "name": "stream1",
                    "file_type": "csv",
                    "globs": ["*.csv"],
                    "validation_policy": "emit_record",
                    "days_to_sync_if_history_is_full": 3,
                }
            ]
        }
    )
    .source_builder.set_files(
        {
            "a.csv": {
                "contents": [
                    ("col1", "col2"),
                    ("val11a", "val12a"),
                    ("val21a", "val22a"),
                ],
                "last_modified": "2023-06-05T03:54:07.000000Z",
            },
            "b.csv": {
                "contents": [
                    ("col1", "col2", "col3"),
                    ("val11b", "val12b", "val13b"),
                    ("val21b", "val22b", "val23b"),
                ],
                "last_modified": "2023-06-06T03:54:07.000000Z",
            },
            "c.csv": {
                "contents": [
                    ("col1", "col2", "col3"),
                    ("val11c", "val12c", "val13c"),
                    ("val21c", "val22c", "val23c"),
                ],
                "last_modified": "2023-06-07T03:54:07.000000Z",
            },
            "d.csv": {
                "contents": [
                    ("col1", "col2", "col3"),
                    ("val11d", "val12d", "val13d"),
                    ("val21d", "val22d", "val23d"),
                ],
                "last_modified": "2023-06-08T03:54:07.000000Z",
            },
        }
    )
<<<<<<< HEAD
    .source_builder.set_file_type("csv")
=======
    .set_file_type("csv")
    .set_max_history_size(3)
>>>>>>> 0a2cd5f7
    .set_expected_catalog(
        {
            "streams": [
                {
                    "default_cursor_field": ["_ab_source_file_last_modified"],
                    "json_schema": {
                        "type": "object",
                        "properties": {
                            "col1": {
                                "type": "string",
                            },
                            "col2": {
                                "type": "string",
                            },
                            "col3": {
                                "type": "string",
                            },
                            "_ab_source_file_last_modified": {
                                "type": "string"
                            },
                            "_ab_source_file_url": {
                                "type": "string"
                            },
                        }
                    },
                    "name": "stream1",
                    "source_defined_cursor": True,
                    "supported_sync_modes": ["full_refresh", "incremental"],
                }
            ]
        }
    )
    .set_expected_records(
        [
            {"data": {"col1": "val11a", "col2": "val12a", "_ab_source_file_last_modified": "2023-06-05T03:54:07Z",
             "_ab_source_file_url": "a.csv"}, "stream": "stream1"},
            {"data": {"col1": "val21a", "col2": "val22a", "_ab_source_file_last_modified": "2023-06-05T03:54:07Z",
             "_ab_source_file_url": "a.csv"}, "stream": "stream1"},
            {
                "stream1": {
                    "history": {
                        "a.csv": "2023-06-05T03:54:07.000000Z",
                        "c.csv": "2023-06-07T03:54:07.000000Z",
                        "d.csv": "2023-06-08T03:54:07.000000Z",
                    },
                }
            },
            {"data": {"col1": "val11b", "col2": "val12b", "col3": "val13b", "_ab_source_file_last_modified": "2023-06-06T03:54:07Z",
             "_ab_source_file_url": "b.csv"}, "stream": "stream1"},
            {"data": {"col1": "val21b", "col2": "val22b", "col3": "val23b", "_ab_source_file_last_modified": "2023-06-06T03:54:07Z",
             "_ab_source_file_url": "b.csv"}, "stream": "stream1"},
            {
                "stream1": {
                    "history": {
                        "b.csv": "2023-06-06T03:54:07.000000Z",
                        "c.csv": "2023-06-07T03:54:07.000000Z",
                        "d.csv": "2023-06-08T03:54:07.000000Z",
                    },
                }
            },
        ]
    )
    .set_incremental_scenario_config(IncrementalScenarioConfig(
        input_state=[{
            "type": "STREAM",
            "stream": {
                "stream_state": {
                    "history": {
                        "old_file.csv": "2023-06-05T00:00:00.000000Z",
                        "c.csv": "2023-06-07T03:54:07.000000Z",
                        "d.csv": "2023-06-08T03:54:07.000000Z",
                    },
                },
                "stream_descriptor": {"name": "stream1"}
            }
        }
        ],
    ))).build()<|MERGE_RESOLUTION|>--- conflicted
+++ resolved
@@ -2,7 +2,7 @@
 # Copyright (c) 2023 Airbyte, Inc., all rights reserved.
 #
 
-from airbyte_cdk.testing.scenario_builder import IncrementalScenarioConfig, TestScenarioBuilder
+from unit_tests.sources.file_based.scenarios.scenario_builder import IncrementalScenarioConfig, TestScenarioBuilder
 
 single_csv_input_state_is_earlier_scenario = (
     TestScenarioBuilder()
@@ -19,7 +19,7 @@
             ]
         }
     )
-    .source_builder.set_files(
+    .set_files(
         {
             "a.csv": {
                 "contents": [
@@ -31,7 +31,7 @@
             }
         }
     )
-    .source_builder.set_file_type("csv")
+    .set_file_type("csv")
     .set_incremental_scenario_config(IncrementalScenarioConfig(
         input_state=[{
             "type": "STREAM",
@@ -105,7 +105,7 @@
             ]
         }
     )
-    .source_builder.set_files(
+    .set_files(
         {
             "a.csv": {
                 "contents": [
@@ -117,7 +117,7 @@
             }
         }
     )
-    .source_builder.set_file_type("csv")
+    .set_file_type("csv")
     .set_incremental_scenario_config(IncrementalScenarioConfig(
         input_state=[{
             "type": "STREAM",
@@ -188,7 +188,7 @@
             ]
         }
     )
-    .source_builder.set_files(
+    .set_files(
         {
             "a.csv": {
                 "contents": [
@@ -200,7 +200,7 @@
             }
         }
     )
-    .source_builder.set_file_type("csv")
+    .set_file_type("csv")
     .set_incremental_scenario_config(IncrementalScenarioConfig(
         input_state=[{
             "type": "STREAM",
@@ -273,7 +273,7 @@
             ]
         }
     )
-    .source_builder.set_files(
+    .set_files(
         {
             "a.csv": {
                 "contents": [
@@ -285,7 +285,7 @@
             }
         }
     )
-    .source_builder.set_file_type("csv")
+    .set_file_type("csv")
     .set_expected_catalog(
         {
             "streams": [
@@ -346,7 +346,7 @@
             ]
         }
     )
-    .source_builder.set_files(
+    .set_files(
         {
             "a.csv": {
                 "contents": [
@@ -366,7 +366,7 @@
             },
         }
     )
-    .source_builder.set_file_type("csv")
+    .set_file_type("csv")
     .set_expected_catalog(
         {
             "streams": [
@@ -436,7 +436,7 @@
             ]
         }
     )
-    .source_builder.set_files(
+    .set_files(
         {
             "a.csv": {
                 "contents": [
@@ -448,7 +448,7 @@
             }
         }
     )
-    .source_builder.set_file_type("csv")
+    .set_file_type("csv")
     .set_expected_catalog(
         {
             "streams": [
@@ -521,7 +521,7 @@
             ]
         }
     )
-    .source_builder.set_files(
+    .set_files(
         {
             "a.csv": {
                 "contents": [
@@ -541,7 +541,7 @@
             },
         }
     )
-    .source_builder.set_file_type("csv")
+    .set_file_type("csv")
     .set_expected_catalog(
         {
             "streams": [
@@ -618,7 +618,7 @@
             ]
         }
     )
-    .source_builder.set_files(
+    .set_files(
         {
             "a.csv": {
                 "contents": [
@@ -646,7 +646,7 @@
             },
         }
     )
-    .source_builder.set_file_type("csv")
+    .set_file_type("csv")
     .set_expected_catalog(
         {
             "streams": [
@@ -729,7 +729,7 @@
             ]
         }
     )
-    .source_builder.set_files(
+    .set_files(
         {
             "a.csv": {
                 "contents": [
@@ -757,7 +757,7 @@
             },
         }
     )
-    .source_builder.set_file_type("csv")
+    .set_file_type("csv")
     .set_expected_catalog(
         {
             "streams": [
@@ -849,7 +849,7 @@
             ]
         }
     )
-    .source_builder.set_files(
+    .set_files(
         {
             "a.csv": {
                 "contents": [
@@ -877,7 +877,7 @@
             },
         }
     )
-    .source_builder.set_file_type("csv")
+    .set_file_type("csv")
     .set_expected_catalog(
         {
             "streams": [
@@ -962,7 +962,7 @@
             ]
         }
     )
-    .source_builder.set_files(
+    .set_files(
         {
             "a.csv": {
                 "contents": [
@@ -990,12 +990,8 @@
             },
         }
     )
-<<<<<<< HEAD
-    .source_builder.set_file_type("csv")
-=======
     .set_file_type("csv")
     .set_max_history_size(3)
->>>>>>> 0a2cd5f7
     .set_expected_catalog(
         {
             "streams": [
@@ -1102,7 +1098,7 @@
             ]
         }
     )
-    .source_builder.set_files(
+    .set_files(
         {
             "b.csv": {
                 "contents": [
@@ -1138,12 +1134,8 @@
             },
         }
     )
-<<<<<<< HEAD
-    .source_builder.set_file_type("csv")
-=======
     .set_file_type("csv")
     .set_max_history_size(3)
->>>>>>> 0a2cd5f7
     .set_expected_catalog(
         {
             "streams": [
@@ -1223,7 +1215,7 @@
             ]
         }
     )
-    .source_builder.set_files(
+    .set_files(
         {
             "a.csv": {
                 "contents": [
@@ -1259,12 +1251,8 @@
             },
         }
     )
-<<<<<<< HEAD
-    .source_builder.set_file_type("csv")
-=======
     .set_max_history_size(3)
     .set_file_type("csv")
->>>>>>> 0a2cd5f7
     .set_expected_catalog(
         {
             "streams": [
@@ -1343,7 +1331,7 @@
             ]
         }
     )
-    .source_builder.set_files(
+    .set_files(
         {
             "a.csv": {
                 "contents": [
@@ -1379,12 +1367,8 @@
             },
         }
     )
-<<<<<<< HEAD
-    .source_builder.set_file_type("csv")
-=======
     .set_file_type("csv")
     .set_max_history_size(3)
->>>>>>> 0a2cd5f7
     .set_expected_catalog(
         {
             "streams": [
@@ -1469,7 +1453,7 @@
             ]
         }
     )
-    .source_builder.set_files(
+    .set_files(
         {
             "a.csv": {
                 "contents": [
@@ -1505,12 +1489,8 @@
             },
         }
     )
-<<<<<<< HEAD
-    .source_builder.set_file_type("csv")
-=======
     .set_file_type("csv")
     .set_max_history_size(3)
->>>>>>> 0a2cd5f7
     .set_expected_catalog(
         {
             "streams": [
